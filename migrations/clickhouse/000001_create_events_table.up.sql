--- conflicted
+++ resolved
@@ -18,11 +18,7 @@
 PARTITION BY toYYYYMM(timestamp)
 PRIMARY KEY (tenant_id, environment_id)
 ORDER BY (tenant_id, environment_id, timestamp, id)
-<<<<<<< HEAD
-SETTINGS index_granularity = 8192, allow_nullable_key = 1;
-=======
 SETTINGS index_granularity = 8192;
->>>>>>> 1f26d8bf
 
 -- Bloom Filter for external_customer_id
 ALTER TABLE flexprice.events
@@ -30,12 +26,8 @@
 
 -- Set Index for event_name
 ALTER TABLE flexprice.events
-<<<<<<< HEAD
-ADD INDEX event_name_idx event_name TYPE set(0) GRANULARITY 8192;
-=======
 ADD INDEX event_name_idx event_name TYPE set(0) GRANULARITY 8192;
 
 -- Set Index for source
 ALTER TABLE flexprice.events
 ADD INDEX source_idx source TYPE set(0) GRANULARITY 8192;
->>>>>>> 1f26d8bf
