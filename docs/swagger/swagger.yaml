basePath: /v1
definitions:
  coupon.Coupon:
    properties:
      amount_off:
        type: number
      cadence:
        $ref: '#/definitions/types.CouponCadence'
      created_at:
        type: string
      created_by:
        type: string
      currency:
        type: string
      duration_in_periods:
        type: integer
      environment_id:
        type: string
      id:
        type: string
      max_redemptions:
        type: integer
      metadata:
        additionalProperties:
          type: string
        type: object
      name:
        type: string
      percentage_off:
        type: number
      redeem_after:
        type: string
      redeem_before:
        type: string
      rules:
        additionalProperties: true
        type: object
      status:
        $ref: '#/definitions/types.Status'
      tenant_id:
        type: string
      total_redemptions:
        type: integer
      type:
        $ref: '#/definitions/types.CouponType'
      updated_at:
        type: string
      updated_by:
        type: string
    type: object
  coupon_association.CouponAssociation:
    properties:
      coupon:
        $ref: '#/definitions/coupon.Coupon'
      coupon_id:
        type: string
      created_at:
        type: string
      created_by:
        type: string
      environment_id:
        type: string
      id:
        type: string
      metadata:
        additionalProperties:
          type: string
        type: object
      status:
        $ref: '#/definitions/types.Status'
      subscription_id:
        description: Mandatory
        type: string
      subscription_line_item_id:
        description: Optional
        type: string
      tenant_id:
        type: string
      updated_at:
        type: string
      updated_by:
        type: string
    type: object
  creditnote.CreditNoteLineItem:
    properties:
      amount:
        type: number
      created_at:
        type: string
      created_by:
        type: string
      credit_note_id:
        type: string
      currency:
        type: string
      display_name:
        type: string
      environment_id:
        type: string
      id:
        type: string
      invoice_line_item_id:
        type: string
      metadata:
        $ref: '#/definitions/types.Metadata'
      status:
        $ref: '#/definitions/types.Status'
      tenant_id:
        type: string
      updated_at:
        type: string
      updated_by:
        type: string
    type: object
  customer.Customer:
    properties:
      address_city:
        description: AddressCity is the city of the customer's address
        type: string
      address_country:
        description: AddressCountry is the country of the customer's address (ISO
          3166-1 alpha-2)
        type: string
      address_line1:
        description: AddressLine1 is the first line of the customer's address
        type: string
      address_line2:
        description: AddressLine2 is the second line of the customer's address
        type: string
      address_postal_code:
        description: AddressPostalCode is the postal code of the customer's address
        type: string
      address_state:
        description: AddressState is the state of the customer's address
        type: string
      created_at:
        type: string
      created_by:
        type: string
      email:
        description: Email is the email of the customer
        type: string
      environment_id:
        description: EnvironmentID is the environment identifier for the customer
        type: string
      external_id:
        description: ExternalID is the external identifier for the customer
        type: string
      id:
        description: ID is the unique identifier for the customer
        type: string
      metadata:
        additionalProperties:
          type: string
        description: Metadata
        type: object
      name:
        description: Name is the name of the customer
        type: string
      status:
        $ref: '#/definitions/types.Status'
      tenant_id:
        type: string
      updated_at:
        type: string
      updated_by:
        type: string
    type: object
  dto.AddSchedulePhaseRequest:
    properties:
      phase:
        $ref: '#/definitions/dto.SubscriptionSchedulePhaseInput'
    required:
    - phase
    type: object
  dto.Address:
    properties:
      address_city:
        maxLength: 100
        type: string
      address_country:
        type: string
      address_line1:
        maxLength: 255
        type: string
      address_line2:
        maxLength: 255
        type: string
      address_postal_code:
        maxLength: 20
        type: string
      address_state:
        maxLength: 100
        type: string
    type: object
  dto.AggregatedEntitlement:
    properties:
      is_enabled:
        type: boolean
      is_soft_limit:
        type: boolean
      static_values:
        description: For static/SLA features
        items:
          type: string
        type: array
      usage_limit:
        type: integer
      usage_reset_period:
        $ref: '#/definitions/types.BillingPeriod'
    type: object
  dto.AggregatedFeature:
    properties:
      entitlement:
        $ref: '#/definitions/dto.AggregatedEntitlement'
      feature:
        $ref: '#/definitions/dto.FeatureResponse'
      sources:
        items:
          $ref: '#/definitions/dto.EntitlementSource'
        type: array
    type: object
  dto.AlertConfig:
    properties:
      threshold:
        $ref: '#/definitions/dto.Threshold'
    type: object
  dto.AuthResponse:
    properties:
      tenant_id:
        type: string
      token:
        type: string
      user_id:
        type: string
    type: object
  dto.BillingPeriodInfo:
    properties:
      end_time:
        type: string
      period:
        description: e.g., "monthly", "yearly"
        type: string
      start_time:
        type: string
    type: object
  dto.BulkIngestEventRequest:
    properties:
      events:
        items:
          $ref: '#/definitions/dto.IngestEventRequest'
        maxItems: 1000
        minItems: 1
        type: array
    required:
    - events
    type: object
  dto.CalculateROIRequest:
    properties:
      meter_id:
        description: MeterID references the meter to track usage
        type: string
      period_end:
        type: string
      period_start:
        description: Optional time range. If not provided, uses entire subscription
          period
        type: string
      price_id:
        description: PriceID references the price configuration
        type: string
      subscription_id:
        description: SubscriptionID is required to get subscription details
        type: string
    required:
    - subscription_id
    type: object
  dto.ConnectionResponse:
    properties:
      created_at:
        type: string
      created_by:
        type: string
      encrypted_secret_data:
        $ref: '#/definitions/types.ConnectionMetadata'
      environment_id:
        type: string
      id:
        type: string
      name:
        type: string
      provider_type:
        $ref: '#/definitions/types.SecretProvider'
      status:
        $ref: '#/definitions/types.Status'
      tenant_id:
        type: string
      updated_at:
        type: string
      updated_by:
        type: string
    type: object
  dto.CostBreakdownItem:
    properties:
      cost:
        description: Cost is the calculated cost for this meter
        type: number
      meter_id:
        description: MeterID identifies the usage meter
        type: string
      meter_name:
        description: MeterName is the display name of the meter
        type: string
      usage:
        description: Usage is the quantity consumed
        type: number
    type: object
  dto.CostBreakdownResponse:
    properties:
      items:
        description: Items contains the breakdown by meter
        items:
          $ref: '#/definitions/dto.CostBreakdownItem'
        type: array
      total_cost:
        description: TotalCost is the sum of all meter costs
        type: number
    type: object
  dto.CostSheetResponse:
    properties:
      created_at:
        type: string
      id:
        type: string
      meter_id:
        type: string
      price_id:
        type: string
      status:
        $ref: '#/definitions/types.Status'
      updated_at:
        type: string
    type: object
  dto.CouponApplicationResponse:
    properties:
      applied_at:
        type: string
      coupon_association_id:
        type: string
      coupon_id:
        type: string
      coupon_snapshot:
        additionalProperties: true
        type: object
      created_at:
        type: string
      created_by:
        type: string
      currency:
        type: string
      discount_percentage:
        type: number
      discount_type:
        $ref: '#/definitions/types.CouponType'
      discounted_amount:
        type: number
      environment_id:
        type: string
      final_price:
        type: number
      id:
        type: string
      invoice_id:
        type: string
      invoice_line_item_id:
        type: string
      metadata:
        additionalProperties:
          type: string
        type: object
      original_price:
        type: number
      status:
        $ref: '#/definitions/types.Status'
      subscription_id:
        type: string
      tenant_id:
        type: string
      updated_at:
        type: string
      updated_by:
        type: string
    type: object
  dto.CouponAssociationResponse:
    properties:
      coupon:
        $ref: '#/definitions/coupon.Coupon'
      coupon_id:
        type: string
      created_at:
        type: string
      created_by:
        type: string
      environment_id:
        type: string
      id:
        type: string
      metadata:
        additionalProperties:
          type: string
        type: object
      status:
        $ref: '#/definitions/types.Status'
      subscription_id:
        description: Mandatory
        type: string
      subscription_line_item_id:
        description: Optional
        type: string
      tenant_id:
        type: string
      updated_at:
        type: string
      updated_by:
        type: string
    type: object
  dto.CouponResponse:
    properties:
      amount_off:
        type: number
      cadence:
        $ref: '#/definitions/types.CouponCadence'
      created_at:
        type: string
      created_by:
        type: string
      currency:
        type: string
      duration_in_periods:
        type: integer
      environment_id:
        type: string
      id:
        type: string
      max_redemptions:
        type: integer
      metadata:
        additionalProperties:
          type: string
        type: object
      name:
        type: string
      percentage_off:
        type: number
      redeem_after:
        type: string
      redeem_before:
        type: string
      rules:
        additionalProperties: true
        type: object
      status:
        $ref: '#/definitions/types.Status'
      tenant_id:
        type: string
      total_redemptions:
        type: integer
      type:
        $ref: '#/definitions/types.CouponType'
      updated_at:
        type: string
      updated_by:
        type: string
    type: object
  dto.CreateAPIKeyRequest:
    properties:
      expires_at:
        type: string
      name:
        type: string
      permissions:
        items:
          type: string
        type: array
      type:
        $ref: '#/definitions/types.SecretType'
    required:
    - name
    - type
    type: object
  dto.CreateAPIKeyResponse:
    properties:
      api_key:
        type: string
      secret:
        $ref: '#/definitions/dto.SecretResponse'
    type: object
  dto.CreateConnectionRequest:
    properties:
      encrypted_secret_data:
        $ref: '#/definitions/types.ConnectionMetadata'
      name:
        maxLength: 255
        type: string
      provider_type:
        $ref: '#/definitions/types.SecretProvider'
    required:
    - name
    - provider_type
    type: object
  dto.CreateCostSheetRequest:
    properties:
      meter_id:
        description: MeterID references the meter to track usage
        type: string
      price_id:
        description: PriceID references the price configuration
        type: string
    required:
    - meter_id
    - price_id
    type: object
  dto.CreateCouponRequest:
    properties:
      amount_off:
        type: number
      cadence:
        allOf:
        - $ref: '#/definitions/types.CouponCadence'
        enum:
        - once
        - repeated
        - forever
      currency:
        type: string
      duration_in_periods:
        type: integer
      max_redemptions:
        type: integer
      metadata:
        additionalProperties:
          type: string
        type: object
      name:
        type: string
      percentage_off:
        type: number
      redeem_after:
        type: string
      redeem_before:
        type: string
      rules:
        additionalProperties: true
        type: object
      type:
        allOf:
        - $ref: '#/definitions/types.CouponType'
        enum:
        - fixed
        - percentage
    required:
    - cadence
    - name
    - type
    type: object
  dto.CreateCreditGrantRequest:
    properties:
      cadence:
        $ref: '#/definitions/types.CreditGrantCadence'
      credits:
        type: number
      expiration_duration:
        type: integer
      expiration_duration_unit:
        $ref: '#/definitions/types.CreditGrantExpiryDurationUnit'
      expiration_type:
        $ref: '#/definitions/types.CreditGrantExpiryType'
      metadata:
        $ref: '#/definitions/types.Metadata'
      name:
        type: string
      period:
        $ref: '#/definitions/types.CreditGrantPeriod'
      period_count:
        type: integer
      plan_id:
        type: string
      priority:
        type: integer
      scope:
        $ref: '#/definitions/types.CreditGrantScope'
      subscription_id:
        type: string
    required:
    - cadence
    - credits
    - name
    - scope
    type: object
  dto.CreateCreditNoteLineItemRequest:
    properties:
      amount:
        description: amount is the monetary amount to be credited for this line item
        type: number
      display_name:
        description: display_name is an optional human-readable name for this credit
          note line item
        type: string
      invoice_line_item_id:
        description: invoice_line_item_id is the unique identifier of the invoice
          line item being credited
        type: string
      metadata:
        allOf:
        - $ref: '#/definitions/types.Metadata'
        description: metadata contains additional custom key-value pairs for storing
          extra information about this line item
    required:
    - amount
    - invoice_line_item_id
    type: object
  dto.CreateCreditNoteRequest:
    properties:
      credit_note_number:
        description: credit_note_number is an optional human-readable identifier for
          the credit note
        type: string
      idempotency_key:
        description: idempotency_key is an optional key used to prevent duplicate
          credit note creation
        type: string
      invoice_id:
        description: invoice_id is the unique identifier of the invoice this credit
          note is applied to
        type: string
      line_items:
        description: line_items contains the individual line items that make up this
          credit note (minimum 1 required)
        items:
          $ref: '#/definitions/dto.CreateCreditNoteLineItemRequest'
        type: array
      memo:
        description: memo is an optional free-text field for additional notes about
          the credit note
        type: string
      metadata:
        allOf:
        - $ref: '#/definitions/types.Metadata'
        description: metadata contains additional custom key-value pairs for storing
          extra information
      process_credit_note:
        default: true
        description: process_credit_note is a flag to process the credit note after
          creation
        type: boolean
      reason:
        allOf:
        - $ref: '#/definitions/types.CreditNoteReason'
        description: reason specifies the reason for creating this credit note (duplicate,
          fraudulent, order_change, product_unsatisfactory)
    required:
    - invoice_id
    - reason
    type: object
  dto.CreateCustomerRequest:
    properties:
      address_city:
        maxLength: 100
        type: string
      address_country:
        type: string
      address_line1:
        maxLength: 255
        type: string
      address_line2:
        maxLength: 255
        type: string
      address_postal_code:
        maxLength: 20
        type: string
      address_state:
        maxLength: 100
        type: string
      email:
        type: string
      external_id:
        type: string
      metadata:
        additionalProperties:
          type: string
        type: object
      name:
        type: string
    required:
    - external_id
    type: object
  dto.CreateEntitlementRequest:
    properties:
      feature_id:
        type: string
      feature_type:
        $ref: '#/definitions/types.FeatureType'
      is_enabled:
        type: boolean
      is_soft_limit:
        type: boolean
      plan_id:
        type: string
      static_value:
        type: string
      usage_limit:
        type: integer
      usage_reset_period:
        $ref: '#/definitions/types.BillingPeriod'
    required:
    - feature_id
    - feature_type
    type: object
  dto.CreateEntityIntegrationMappingRequest:
    properties:
      entity_id:
        maxLength: 255
        type: string
      entity_type:
        $ref: '#/definitions/types.IntegrationEntityType'
      metadata:
        additionalProperties: true
        type: object
      provider_entity_id:
        maxLength: 255
        type: string
      provider_type:
        maxLength: 50
        type: string
    required:
    - entity_id
    - entity_type
    - provider_entity_id
    - provider_type
    type: object
  dto.CreateEnvironmentRequest:
    properties:
      name:
        type: string
      type:
        type: string
    required:
    - name
    - type
    type: object
  dto.CreateFeatureRequest:
    properties:
      description:
        type: string
      lookup_key:
        type: string
      metadata:
        $ref: '#/definitions/types.Metadata'
      meter:
        $ref: '#/definitions/dto.CreateMeterRequest'
      meter_id:
        type: string
      name:
        type: string
      type:
        $ref: '#/definitions/types.FeatureType'
      unit_plural:
        type: string
      unit_singular:
        type: string
    required:
    - name
    - type
    type: object
  dto.CreateIntegrationRequest:
    properties:
      credentials:
        additionalProperties:
          type: string
        type: object
      name:
        type: string
      provider:
        $ref: '#/definitions/types.SecretProvider'
    required:
    - credentials
    - name
    - provider
    type: object
  dto.CreateInvoiceLineItemRequest:
    properties:
      amount:
        description: amount is the monetary amount for this line item
        type: number
      display_name:
        description: display_name is the optional human-readable name for this line
          item
        type: string
      metadata:
        allOf:
        - $ref: '#/definitions/types.Metadata'
        description: metadata contains additional custom key-value pairs for storing
          extra information about this line item
      meter_display_name:
        description: meter_display_name is the optional human-readable name of the
          meter
        type: string
      meter_id:
        description: meter_id is the optional unique identifier of the meter used
          for usage tracking
        type: string
      period_end:
        description: period_end is the optional end date of the period this line item
          covers
        type: string
      period_start:
        description: period_start is the optional start date of the period this line
          item covers
        type: string
      plan_display_name:
        description: plan_display_name is the optional human-readable name of the
          plan
        type: string
      plan_id:
        description: plan_id is the optional unique identifier of the plan associated
          with this line item
        type: string
      price_id:
        description: price_id is the optional unique identifier of the price associated
          with this line item
        type: string
      price_type:
        description: price_type indicates the type of pricing (fixed, usage, tiered,
          etc.)
        type: string
      price_unit:
        description: price_unit is the optional 3-digit ISO code of the price unit
          associated with this line item
        type: string
      price_unit_amount:
        description: price_unit_amount is the optional amount converted to the price
          unit currency
        type: number
      quantity:
        description: quantity is the quantity of units for this line item
        type: number
    required:
    - amount
    - quantity
    type: object
  dto.CreateInvoiceRequest:
    properties:
      amount_due:
        description: amount_due is the total amount that needs to be paid for this
          invoice
        type: number
      amount_paid:
        description: amount_paid is the amount that has been paid towards this invoice
        type: number
      billing_period:
        description: billing_period is the period this invoice covers (e.g., "monthly",
          "yearly")
        type: string
      billing_reason:
        allOf:
        - $ref: '#/definitions/types.InvoiceBillingReason'
        description: billing_reason indicates why this invoice was created (subscription_cycle,
          manual, etc.)
      coupons:
        description: coupons
        items:
          type: string
        type: array
      currency:
        description: currency is the three-letter ISO currency code (e.g., USD, EUR)
          for the invoice
        type: string
      customer_id:
        description: customer_id is the unique identifier of the customer this invoice
          belongs to
        type: string
      description:
        description: description is an optional text description of the invoice
        type: string
      due_date:
        description: due_date is the date by which payment is expected
        type: string
      environment_id:
        description: environment_id is the unique identifier of the environment this
          invoice belongs to
        type: string
      idempotency_key:
        description: idempotency_key is an optional key used to prevent duplicate
          invoice creation
        type: string
      invoice_number:
        description: invoice_number is an optional human-readable identifier for the
          invoice
        type: string
      invoice_pdf_url:
        description: invoice_pdf_url is the URL where customers can download the PDF
          version of this invoice
        type: string
      invoice_status:
        allOf:
        - $ref: '#/definitions/types.InvoiceStatus'
        description: invoice_status represents the current status of the invoice (draft,
          finalized, etc.)
      invoice_type:
        allOf:
        - $ref: '#/definitions/types.InvoiceType'
        description: invoice_type indicates the type of invoice (subscription, one_time,
          etc.)
      line_items:
        description: line_items contains the individual items that make up this invoice
        items:
          $ref: '#/definitions/dto.CreateInvoiceLineItemRequest'
        type: array
      metadata:
        allOf:
        - $ref: '#/definitions/types.Metadata'
        description: metadata contains additional custom key-value pairs for storing
          extra information
      payment_status:
        allOf:
        - $ref: '#/definitions/types.PaymentStatus'
        description: payment_status represents the payment status of the invoice (unpaid,
          paid, etc.)
      period_end:
        description: period_end is the end date of the billing period
        type: string
      period_start:
        description: period_start is the start date of the billing period
        type: string
      subscription_id:
        description: subscription_id is the optional unique identifier of the subscription
          associated with this invoice
        type: string
      subtotal:
        description: subtotal is the amount before taxes and discounts are applied
        type: number
      total:
        description: total is the total amount of the invoice including taxes and
          discounts
        type: number
    required:
    - amount_due
    - currency
    - customer_id
    - subtotal
    - total
    type: object
  dto.CreateMeterRequest:
    properties:
      aggregation:
        $ref: '#/definitions/meter.Aggregation'
      event_name:
        example: api_request
        type: string
      filters:
        items:
          $ref: '#/definitions/meter.Filter'
        type: array
      name:
        example: API Usage Meter
        type: string
      reset_usage:
        $ref: '#/definitions/types.ResetUsage'
    required:
    - aggregation
    - event_name
    - name
    - reset_usage
    type: object
  dto.CreatePaymentRequest:
    properties:
      amount:
        type: number
      currency:
        type: string
      destination_id:
        type: string
      destination_type:
        $ref: '#/definitions/types.PaymentDestinationType'
      idempotency_key:
        type: string
      metadata:
        $ref: '#/definitions/types.Metadata'
      payment_gateway:
        $ref: '#/definitions/types.PaymentGatewayType'
      payment_method_id:
        type: string
      payment_method_type:
        $ref: '#/definitions/types.PaymentMethodType'
      process_payment:
        default: true
        type: boolean
    required:
    - amount
    - currency
    - destination_id
    - destination_type
    - payment_method_type
    type: object
  dto.CreatePlanEntitlementRequest:
    properties:
      feature_id:
        type: string
      feature_type:
        $ref: '#/definitions/types.FeatureType'
      is_enabled:
        type: boolean
      is_soft_limit:
        type: boolean
      plan_id:
        type: string
      static_value:
        type: string
      usage_limit:
        type: integer
      usage_reset_period:
        $ref: '#/definitions/types.BillingPeriod'
    required:
    - feature_id
    - feature_type
    type: object
  dto.CreatePlanPriceRequest:
    properties:
      amount:
        type: string
      billing_cadence:
        $ref: '#/definitions/types.BillingCadence'
      billing_model:
        $ref: '#/definitions/types.BillingModel'
      billing_period:
        $ref: '#/definitions/types.BillingPeriod'
      billing_period_count:
        minimum: 1
        type: integer
      currency:
        type: string
      description:
        type: string
      filter_values:
        additionalProperties:
          items:
            type: string
          type: array
        type: object
      invoice_cadence:
        $ref: '#/definitions/types.InvoiceCadence'
      lookup_key:
        type: string
      metadata:
        additionalProperties:
          type: string
        type: object
      meter_id:
        type: string
      plan_id:
        type: string
      price_unit_config:
        $ref: '#/definitions/dto.PriceUnitConfig'
      price_unit_type:
        $ref: '#/definitions/types.PriceUnitType'
      tier_mode:
        $ref: '#/definitions/types.BillingTier'
      tiers:
        items:
          $ref: '#/definitions/dto.CreatePriceTier'
        type: array
      transform_quantity:
        $ref: '#/definitions/price.TransformQuantity'
      trial_period:
        type: integer
      type:
        $ref: '#/definitions/types.PriceType'
    required:
    - billing_cadence
    - billing_model
    - billing_period
    - billing_period_count
    - currency
    - invoice_cadence
    - price_unit_type
    - type
    type: object
  dto.CreatePlanRequest:
    properties:
      credit_grants:
        items:
          $ref: '#/definitions/dto.CreateCreditGrantRequest'
        type: array
      description:
        type: string
      entitlements:
        items:
          $ref: '#/definitions/dto.CreatePlanEntitlementRequest'
        type: array
      lookup_key:
        type: string
      name:
        type: string
      prices:
        items:
          $ref: '#/definitions/dto.CreatePlanPriceRequest'
        type: array
    required:
    - name
    type: object
  dto.CreatePriceRequest:
    properties:
      amount:
        type: string
      billing_cadence:
        $ref: '#/definitions/types.BillingCadence'
      billing_model:
        $ref: '#/definitions/types.BillingModel'
      billing_period:
        $ref: '#/definitions/types.BillingPeriod'
      billing_period_count:
        minimum: 1
        type: integer
      currency:
        type: string
      description:
        type: string
      filter_values:
        additionalProperties:
          items:
            type: string
          type: array
        type: object
      invoice_cadence:
        $ref: '#/definitions/types.InvoiceCadence'
      lookup_key:
        type: string
      metadata:
        additionalProperties:
          type: string
        type: object
      meter_id:
        type: string
      plan_id:
        type: string
      price_unit_config:
        $ref: '#/definitions/dto.PriceUnitConfig'
      price_unit_type:
        $ref: '#/definitions/types.PriceUnitType'
      tier_mode:
        $ref: '#/definitions/types.BillingTier'
      tiers:
        items:
          $ref: '#/definitions/dto.CreatePriceTier'
        type: array
      transform_quantity:
        $ref: '#/definitions/price.TransformQuantity'
      trial_period:
        type: integer
      type:
        $ref: '#/definitions/types.PriceType'
    required:
    - billing_cadence
    - billing_model
    - billing_period
    - billing_period_count
    - currency
    - invoice_cadence
    - price_unit_type
    - type
    type: object
  dto.CreatePriceTier:
    properties:
      flat_amount:
        type: string
      unit_amount:
        type: string
      up_to:
        type: integer
    required:
    - unit_amount
    type: object
  dto.CreatePriceUnitRequest:
    properties:
      base_currency:
        type: string
      code:
        type: string
      conversion_rate:
        type: number
      name:
        type: string
      precision:
        maximum: 8
        minimum: 0
        type: integer
      symbol:
        maxLength: 10
        type: string
    required:
    - base_currency
    - code
    - conversion_rate
    - name
    - symbol
    type: object
  dto.CreateSubscriptionRequest:
    properties:
      billing_cadence:
        $ref: '#/definitions/types.BillingCadence'
      billing_cycle:
        allOf:
        - $ref: '#/definitions/types.BillingCycle'
        description: |-
          BillingCycle is the cycle of the billing anchor.
          This is used to determine the billing date for the subscription (i.e set the billing anchor)
          If not set, the default value is anniversary. Possible values are anniversary and calendar.
          Anniversary billing means the billing anchor will be the start date of the subscription.
          Calendar billing means the billing anchor will be the appropriate date based on the billing period.
          For example, if the billing period is month and the start date is 2025-04-15 then in case of
          calendar billing the billing anchor will be 2025-05-01 vs 2025-04-15 for anniversary billing.
      billing_period:
        $ref: '#/definitions/types.BillingPeriod'
      billing_period_count:
        minimum: 1
        type: integer
      commitment_amount:
        description: CommitmentAmount is the minimum amount a customer commits to
          paying for a billing period
        type: number
      credit_grants:
        description: Credit grants to be applied when subscription is created
        items:
          $ref: '#/definitions/dto.CreateCreditGrantRequest'
        type: array
      currency:
        type: string
      customer_id:
        description: |-
          customer_id is the flexprice customer id
          and it is prioritized over external_customer_id in case both are provided.
        type: string
      end_date:
        type: string
      external_customer_id:
        description: |-
          external_customer_id is the customer id in your DB
          and must be same as what you provided as external_id while creating the customer in flexprice.
        type: string
      lookup_key:
        type: string
      metadata:
        additionalProperties:
          type: string
        type: object
      overage_factor:
        description: OverageFactor is a multiplier applied to usage beyond the commitment
          amount
        type: number
      override_line_items:
        description: OverrideLineItems allows customizing specific prices for this
          subscription
        items:
          $ref: '#/definitions/dto.OverrideLineItemRequest'
        type: array
      phases:
        description: Phases represents an optional timeline of subscription phases
        items:
          $ref: '#/definitions/dto.SubscriptionSchedulePhaseInput'
        type: array
      plan_id:
        type: string
      start_date:
        type: string
      subscription_coupons:
        description: SubscriptionCoupons is a list of coupon IDs to be applied to
          the subscription
        items:
          type: string
        type: array
      trial_end:
        type: string
      trial_start:
        type: string
    required:
    - billing_cadence
    - billing_period
    - billing_period_count
    - currency
    - plan_id
    - start_date
    type: object
  dto.CreateTaskRequest:
    properties:
      entity_type:
        $ref: '#/definitions/types.EntityType'
      file_name:
        type: string
      file_type:
        $ref: '#/definitions/types.FileType'
      file_url:
        type: string
      metadata:
        additionalProperties: true
        type: object
      task_type:
        $ref: '#/definitions/types.TaskType'
    required:
    - entity_type
    - file_type
    - file_url
    - task_type
    type: object
  dto.CreateTenantRequest:
    properties:
      billing_details:
        $ref: '#/definitions/dto.TenantBillingDetails'
      name:
        type: string
    required:
    - name
    type: object
  dto.CreateWalletRequest:
    properties:
      alert_config:
        allOf:
        - $ref: '#/definitions/dto.AlertConfig'
        description: alert_config is the alert configuration for the wallet (optional)
      alert_enabled:
        description: |-
          alert_enabled is the flag to enable alerts for the wallet
          defaults to true, can be explicitly set to false to disable alerts
        type: boolean
      auto_topup_amount:
        type: number
      auto_topup_min_balance:
        type: number
      auto_topup_trigger:
        $ref: '#/definitions/types.AutoTopupTrigger'
      config:
        $ref: '#/definitions/types.WalletConfig'
      conversion_rate:
        default: 1
        description: |-
          amount in the currency =  number of credits * conversion_rate
          ex if conversion_rate is 1, then 1 USD = 1 credit
          ex if conversion_rate is 2, then 1 USD = 0.5 credits
          ex if conversion_rate is 0.5, then 1 USD = 2 credits
        type: number
      currency:
        type: string
      customer_id:
        type: string
      description:
        type: string
      external_customer_id:
        description: external_customer_id is the customer id in the external system
        type: string
      initial_credits_expiry_date_utc:
        description: |-
          initial_credits_expiry_date_utc is the expiry date in UTC timezone (optional to set nil means no expiry)
          ex 2025-01-01 00:00:00 UTC
        type: string
      initial_credits_to_load:
        default: 0
        description: |-
          initial_credits_to_load is the number of credits to load to the wallet
          if not provided, the wallet will be created with 0 balance
          NOTE: this is not the amount in the currency, but the number of credits
        type: number
      initial_credits_to_load_expiry_date:
        description: |-
          initial_credits_to_load_expiry_date YYYYMMDD format in UTC timezone (optional to set nil means no expiry)
          for ex 20250101 means the credits will expire on 2025-01-01 00:00:00 UTC
          hence they will be available for use until 2024-12-31 23:59:59 UTC
        type: integer
      metadata:
        $ref: '#/definitions/types.Metadata'
      name:
        type: string
      wallet_type:
        $ref: '#/definitions/types.WalletType'
    required:
    - currency
    type: object
  dto.CreditGrantResponse:
    properties:
      cadence:
        $ref: '#/definitions/types.CreditGrantCadence'
      created_at:
        type: string
      created_by:
        type: string
      credits:
        type: number
      environment_id:
        type: string
      expiration_duration:
        type: integer
      expiration_duration_unit:
        $ref: '#/definitions/types.CreditGrantExpiryDurationUnit'
      expiration_type:
        $ref: '#/definitions/types.CreditGrantExpiryType'
      id:
        type: string
      metadata:
        $ref: '#/definitions/types.Metadata'
      name:
        type: string
      period:
        $ref: '#/definitions/types.CreditGrantPeriod'
      period_count:
        type: integer
      plan_id:
        type: string
      priority:
        type: integer
      scope:
        $ref: '#/definitions/types.CreditGrantScope'
      status:
        $ref: '#/definitions/types.Status'
      subscription_id:
        type: string
      tenant_id:
        type: string
      updated_at:
        type: string
      updated_by:
        type: string
    type: object
  dto.CreditNoteResponse:
    properties:
      created_at:
        type: string
      created_by:
        type: string
      credit_note_number:
        description: credit_note_number is the unique identifier for credit notes
        type: string
      credit_note_status:
        allOf:
        - $ref: '#/definitions/types.CreditNoteStatus'
        description: credit_note_status represents the current status of the credit
          note (e.g., draft, finalized, voided)
      credit_note_type:
        allOf:
        - $ref: '#/definitions/types.CreditNoteType'
        description: credit_note_type indicates the type of credit note (refund, adjustment)
      currency:
        description: currency is the three-letter ISO currency code (e.g., USD, EUR)
          for the credit note
        type: string
      customer:
        allOf:
        - $ref: '#/definitions/customer.Customer'
        description: customer contains the customer information associated with this
          credit note
      customer_id:
        description: customer_id is the unique identifier of the customer who owns
          this credit note
        type: string
      environment_id:
        description: environment_id is the unique identifier of the environment this
          credit note belongs to
        type: string
      finalized_at:
        description: finalized_at is the timestamp when the credit note was finalized
        type: string
      id:
        description: id is the unique identifier for the credit note
        type: string
      idempotency_key:
        description: idempotency_key is an optional key used to prevent duplicate
          credit note creation
        type: string
      invoice:
        allOf:
        - $ref: '#/definitions/dto.InvoiceResponse'
        description: invoice contains the associated invoice information if requested
      invoice_id:
        description: invoice_id is the id of the invoice resource that this credit
          note is applied to
        type: string
      line_items:
        description: line_items contains all of the line items associated with this
          credit note
        items:
          $ref: '#/definitions/creditnote.CreditNoteLineItem'
        type: array
      memo:
        description: memo is an optional memo supplied on the credit note
        type: string
      metadata:
        allOf:
        - $ref: '#/definitions/types.Metadata'
        description: metadata contains additional custom key-value pairs for storing
          extra information
      reason:
        allOf:
        - $ref: '#/definitions/types.CreditNoteReason'
        description: reason specifies the reason for creating this credit note (duplicate,
          fraudulent, order_change, product_unsatisfactory)
      refund_status:
        allOf:
        - $ref: '#/definitions/types.PaymentStatus'
        description: refund_status represents the status of any refund associated
          with this credit note
      status:
        $ref: '#/definitions/types.Status'
      subscription:
        allOf:
        - $ref: '#/definitions/dto.SubscriptionResponse'
        description: subscription contains the associated subscription information
          if applicable
      subscription_id:
        description: subscription_id is the optional unique identifier of the subscription
          related to this credit note
        type: string
      tenant_id:
        type: string
      total_amount:
        description: total_amount is the total including creditable invoice-level
          discounts or minimums, and tax
        type: number
      updated_at:
        type: string
      updated_by:
        type: string
      voided_at:
        description: voided_at is the timestamp when the credit note was voided
        type: string
    type: object
  dto.CustomerEntitlementsResponse:
    properties:
      customer_id:
        type: string
      features:
        items:
          $ref: '#/definitions/dto.AggregatedFeature'
        type: array
    type: object
  dto.CustomerInvoiceSummary:
    properties:
      currency:
        description: currency is the three-letter ISO currency code for this summary
        type: string
      customer_id:
        description: customer_id is the unique identifier of the customer
        type: string
      overdue_invoice_count:
        description: overdue_invoice_count is the number of overdue invoices for this
          customer in this currency
        type: integer
      total_invoice_count:
        description: total_invoice_count is the total number of invoices for this
          customer in this currency
        type: integer
      total_overdue_amount:
        description: total_overdue_amount is the total amount of overdue invoices
          in this currency
        type: number
      total_revenue_amount:
        description: total_revenue_amount is the total revenue generated from this
          customer in this currency
        type: number
      total_unpaid_amount:
        description: total_unpaid_amount is the total amount of unpaid invoices in
          this currency
        type: number
      unpaid_fixed_charges:
        description: unpaid_fixed_charges is the total amount of unpaid fixed charges
          in this currency
        type: number
      unpaid_invoice_count:
        description: unpaid_invoice_count is the number of unpaid invoices for this
          customer in this currency
        type: integer
      unpaid_usage_charges:
        description: unpaid_usage_charges is the total amount of unpaid usage-based
          charges in this currency
        type: number
    type: object
  dto.CustomerMultiCurrencyInvoiceSummary:
    properties:
      customer_id:
        description: customer_id is the unique identifier of the customer
        type: string
      default_currency:
        description: default_currency is the primary currency for this customer
        type: string
      summaries:
        description: summaries contains the invoice summaries for each currency
        items:
          $ref: '#/definitions/dto.CustomerInvoiceSummary'
        type: array
    type: object
  dto.CustomerResponse:
    properties:
      address_city:
        description: AddressCity is the city of the customer's address
        type: string
      address_country:
        description: AddressCountry is the country of the customer's address (ISO
          3166-1 alpha-2)
        type: string
      address_line1:
        description: AddressLine1 is the first line of the customer's address
        type: string
      address_line2:
        description: AddressLine2 is the second line of the customer's address
        type: string
      address_postal_code:
        description: AddressPostalCode is the postal code of the customer's address
        type: string
      address_state:
        description: AddressState is the state of the customer's address
        type: string
      created_at:
        type: string
      created_by:
        type: string
      email:
        description: Email is the email of the customer
        type: string
      environment_id:
        description: EnvironmentID is the environment identifier for the customer
        type: string
      external_id:
        description: ExternalID is the external identifier for the customer
        type: string
      id:
        description: ID is the unique identifier for the customer
        type: string
      metadata:
        additionalProperties:
          type: string
        description: Metadata
        type: object
      name:
        description: Name is the name of the customer
        type: string
      status:
        $ref: '#/definitions/types.Status'
      tenant_id:
        type: string
      updated_at:
        type: string
      updated_by:
        type: string
    type: object
  dto.CustomerUsageSummaryResponse:
    properties:
      customer_id:
        type: string
      features:
        items:
          $ref: '#/definitions/dto.FeatureUsageSummary'
        type: array
      pagination:
        $ref: '#/definitions/types.PaginationResponse'
      period:
        $ref: '#/definitions/dto.BillingPeriodInfo'
    type: object
  dto.EntitlementResponse:
    properties:
      created_at:
        type: string
      created_by:
        type: string
      environment_id:
        type: string
      feature:
        $ref: '#/definitions/dto.FeatureResponse'
      feature_id:
        type: string
      feature_type:
        $ref: '#/definitions/types.FeatureType'
      id:
        type: string
      is_enabled:
        type: boolean
      is_soft_limit:
        type: boolean
      plan:
        $ref: '#/definitions/dto.PlanResponse'
      plan_id:
        type: string
      static_value:
        type: string
      status:
        $ref: '#/definitions/types.Status'
      tenant_id:
        type: string
      updated_at:
        type: string
      updated_by:
        type: string
      usage_limit:
        type: integer
      usage_reset_period:
        $ref: '#/definitions/types.BillingPeriod'
    type: object
  dto.EntitlementSource:
    properties:
      entitlement_id:
        type: string
      is_enabled:
        type: boolean
      plan_id:
        type: string
      plan_name:
        type: string
      quantity:
        type: integer
      static_value:
        type: string
      subscription_id:
        type: string
      usage_limit:
        type: integer
    type: object
  dto.EntityIntegrationMappingResponse:
    properties:
      created_at:
        type: string
      created_by:
        type: string
      entity_id:
        description: EntityID is the FlexPrice entity ID (e.g., customer_id, plan_id,
          etc.)
        type: string
      entity_type:
        allOf:
        - $ref: '#/definitions/types.IntegrationEntityType'
        description: EntityType is the type of entity (e.g., customer, plan, invoice,
          subscription, etc.)
      environment_id:
        description: EnvironmentID is the environment identifier
        type: string
      id:
        description: ID is the unique identifier for the mapping
        type: string
      metadata:
        additionalProperties: true
        description: Metadata contains provider-specific data
        type: object
      provider_entity_id:
        description: ProviderEntityID is the provider's entity ID (e.g., stripe_customer_id,
          etc.)
        type: string
      provider_type:
        description: ProviderType is the payment provider type (e.g., stripe, razorpay,
          etc.)
        type: string
      status:
        $ref: '#/definitions/types.Status'
      tenant_id:
        type: string
      updated_at:
        type: string
      updated_by:
        type: string
    type: object
  dto.EnvironmentResponse:
    properties:
      created_at:
        type: string
      id:
        type: string
      name:
        type: string
      type:
        type: string
      updated_at:
        type: string
    type: object
  dto.Event:
    properties:
      customer_id:
        type: string
      environment_id:
        type: string
      event_name:
        type: string
      external_customer_id:
        type: string
      id:
        type: string
      properties:
        additionalProperties: true
        type: object
      source:
        type: string
      timestamp:
        type: string
    type: object
  dto.FeatureResponse:
    properties:
      created_at:
        type: string
      created_by:
        type: string
      description:
        type: string
      environment_id:
        type: string
      id:
        type: string
      lookup_key:
        type: string
      metadata:
        $ref: '#/definitions/types.Metadata'
      meter:
        $ref: '#/definitions/dto.MeterResponse'
      meter_id:
        type: string
      name:
        type: string
      status:
        $ref: '#/definitions/types.Status'
      tenant_id:
        type: string
      type:
        $ref: '#/definitions/types.FeatureType'
      unit_plural:
        type: string
      unit_singular:
        type: string
      updated_at:
        type: string
      updated_by:
        type: string
    type: object
  dto.FeatureUsageSummary:
    properties:
      current_usage:
        type: number
      feature:
        $ref: '#/definitions/dto.FeatureResponse'
      is_enabled:
        type: boolean
      is_soft_limit:
        type: boolean
      sources:
        items:
          $ref: '#/definitions/dto.EntitlementSource'
        type: array
      total_limit:
        type: integer
      usage_percent:
        type: number
    type: object
  dto.GetEventsRequest:
    properties:
      end_time:
        description: |-
          End time of the events to be fetched in ISO 8601 format
          Defaults to now if not provided
        example: "2024-12-09T00:00:00Z"
        type: string
      event_id:
        description: Event ID is the idempotency key for the event
        type: string
      event_name:
        description: Event name / Unique identifier for the event in your system
        type: string
      external_customer_id:
        description: Customer ID in your system that was sent with the event
        type: string
      iter_first_key:
        description: First key to iterate over the events
        type: string
      iter_last_key:
        description: Last key to iterate over the events
        type: string
      offset:
        description: Offset to fetch the events and is set to 0 by default
        type: integer
      order:
        description: 'Order by condition. Allowed values (case sensitive): asc, desc
          (default: desc)'
        example: desc
        type: string
      page_size:
        description: Page size to fetch the events and is set to 50 by default
        type: integer
      property_filters:
        additionalProperties:
          items:
            type: string
          type: array
        description: Property filters to filter the events by the keys in `properties`
          field of the event
        type: object
      sort:
        description: 'Sort by the field. Allowed values (case sensitive): timestamp,
          event_name (default: timestamp)'
        example: timestamp
        type: string
      source:
        description: Source to filter the events by the source
        type: string
      start_time:
        description: |-
          Start time of the events to be fetched in ISO 8601 format
          Defaults to last 7 days from now if not provided
        example: "2024-11-09T00:00:00Z"
        type: string
    type: object
  dto.GetEventsResponse:
    properties:
      events:
        items:
          $ref: '#/definitions/dto.Event'
        type: array
      has_more:
        type: boolean
      iter_first_key:
        type: string
      iter_last_key:
        type: string
      offset:
        type: integer
      total_count:
        type: integer
    type: object
  dto.GetPreviewInvoiceRequest:
    properties:
      period_end:
        description: period_end is the optional end date of the period to preview
        type: string
      period_start:
        description: period_start is the optional start date of the period to preview
        type: string
      subscription_id:
        description: subscription_id is the unique identifier of the subscription
          to preview invoice for
        type: string
    required:
    - subscription_id
    type: object
  dto.GetUsageAnalyticsRequest:
    properties:
      end_time:
        type: string
      external_customer_id:
        type: string
      feature_ids:
        items:
          type: string
        type: array
      group_by:
        description: 'allowed values: "source", "feature_id"'
        items:
          type: string
        type: array
      property_filters:
        additionalProperties:
          items:
            type: string
          type: array
        description: Property filters to filter the events by the keys in `properties`
          field of the event
        type: object
      sources:
        items:
          type: string
        type: array
      start_time:
        type: string
      window_size:
        $ref: '#/definitions/types.WindowSize'
    required:
    - external_customer_id
    type: object
  dto.GetUsageAnalyticsResponse:
    properties:
      currency:
        type: string
      items:
        items:
          $ref: '#/definitions/dto.UsageAnalyticItem'
        type: array
      total_cost:
        type: number
    type: object
  dto.GetUsageByMeterRequest:
    properties:
      customer_id:
        example: customer456
        type: string
      end_time:
        example: "2024-12-09T00:00:00Z"
        type: string
      external_customer_id:
        example: user_5
        type: string
      filters:
        additionalProperties:
          items:
            type: string
          type: array
        type: object
      meter_id:
        example: "123"
        type: string
      start_time:
        example: "2024-11-09T00:00:00Z"
        type: string
      window_size:
        $ref: '#/definitions/types.WindowSize'
    required:
    - meter_id
    type: object
  dto.GetUsageBySubscriptionRequest:
    properties:
      end_time:
        example: "2024-03-20T00:00:00Z"
        type: string
      lifetime_usage:
        example: false
        type: boolean
      start_time:
        example: "2024-03-13T00:00:00Z"
        type: string
      subscription_id:
        example: "123"
        type: string
    required:
    - subscription_id
    type: object
  dto.GetUsageBySubscriptionResponse:
    properties:
      amount:
        type: number
      charges:
        items:
          $ref: '#/definitions/dto.SubscriptionUsageByMetersResponse'
        type: array
      commitment_amount:
        type: number
      commitment_utilized:
        description: Amount of commitment used
        type: number
      currency:
        type: string
      display_amount:
        type: string
      end_time:
        type: string
      has_overage:
        description: Whether any usage exceeded commitment
        type: boolean
      overage_amount:
        description: Amount charged at overage rate
        type: number
      overage_factor:
        type: number
      start_time:
        type: string
    type: object
  dto.GetUsageRequest:
    properties:
      aggregation_type:
        $ref: '#/definitions/types.AggregationType'
      customer_id:
        example: customer456
        type: string
      end_time:
        example: "2024-03-20T00:00:00Z"
        type: string
      event_name:
        example: api_request
        type: string
      external_customer_id:
        example: customer456
        type: string
      filters:
        additionalProperties:
          items:
            type: string
          type: array
        type: object
      multiplier:
        type: number
      property_name:
        description: will be empty/ignored in case of COUNT
        example: request_size
        type: string
      start_time:
        example: "2024-03-13T00:00:00Z"
        type: string
      window_size:
        $ref: '#/definitions/types.WindowSize'
    required:
    - aggregation_type
    - event_name
    type: object
  dto.GetUsageResponse:
    properties:
      event_name:
        type: string
      results:
        items:
          $ref: '#/definitions/dto.UsageResult'
        type: array
      type:
        $ref: '#/definitions/types.AggregationType'
      value:
        type: number
    type: object
  dto.IngestEventRequest:
    properties:
      customer_id:
        example: customer456
        type: string
      event_id:
        example: event123
        type: string
      event_name:
        example: api_request
        type: string
      external_customer_id:
        example: customer456
        type: string
      properties:
        additionalProperties:
          type: string
        description: Handled separately for dynamic columns
        example:
          '"response_status"': 200}
          '{"request_size"': "100"
        type: object
      source:
        example: api
        type: string
      timestamp:
        description: Handled separately due to parsing
        example: "2024-03-20T15:04:05Z"
        type: string
    required:
    - event_name
    - external_customer_id
    type: object
  dto.InvoiceLineItemResponse:
    properties:
      amount:
        description: amount is the monetary amount for this line item
        type: number
      created_at:
        description: created_at is the timestamp when this line item was created
        type: string
      created_by:
        description: created_by is the identifier of the user who created this line
          item
        type: string
      currency:
        description: currency is the three-letter ISO currency code for this line
          item
        type: string
      customer_id:
        description: customer_id is the unique identifier of the customer associated
          with this line item
        type: string
      display_name:
        description: display_name is the optional human-readable name for this line
          item
        type: string
      id:
        description: id is the unique identifier for this line item
        type: string
      invoice_id:
        description: invoice_id is the unique identifier of the invoice this line
          item belongs to
        type: string
      metadata:
        allOf:
        - $ref: '#/definitions/types.Metadata'
        description: metadata contains additional custom key-value pairs for storing
          extra information about this line item
      meter_display_name:
        description: meter_display_name is the optional human-readable name of the
          meter
        type: string
      meter_id:
        description: meter_id is the optional unique identifier of the meter used
          for usage tracking
        type: string
      period_end:
        description: period_end is the optional end date of the period this line item
          covers
        type: string
      period_start:
        description: period_start is the optional start date of the period this line
          item covers
        type: string
      plan_display_name:
        description: plan_display_name is the optional human-readable name of the
          plan
        type: string
      plan_id:
        description: plan_id is the optional unique identifier of the plan associated
          with this line item
        type: string
      price_id:
        description: price_id is the optional unique identifier of the price associated
          with this line item
        type: string
      price_type:
        description: price_type indicates the type of pricing (fixed, usage, tiered,
          etc.)
        type: string
      price_unit:
        description: price_unit is the optional 3-digit ISO code of the price unit
          associated with this line item
        type: string
      price_unit_amount:
        description: price_unit_amount is the optional amount converted to the price
          unit currency
        type: number
      price_unit_id:
        description: price_unit_id is the optional unique identifier of the price
          unit associated with this line item
        type: string
      quantity:
        description: quantity is the quantity of units for this line item
        type: number
      status:
        description: status represents the current status of this line item
        type: string
      subscription_id:
        description: subscription_id is the optional unique identifier of the subscription
          associated with this line item
        type: string
      tenant_id:
        description: tenant_id is the unique identifier of the tenant this line item
          belongs to
        type: string
      updated_at:
        description: updated_at is the timestamp when this line item was last updated
        type: string
      updated_by:
        description: updated_by is the identifier of the user who last updated this
          line item
        type: string
    type: object
  dto.InvoiceResponse:
    properties:
      amount_due:
        description: amount_due is the total amount that needs to be paid for this
          invoice
        type: number
      amount_paid:
        description: amount_paid is the amount that has been paid towards this invoice
        type: number
      amount_remaining:
        description: amount_remaining is the amount still outstanding on this invoice
        type: number
      billing_period:
        description: billing_period is the period this invoice covers (e.g., "monthly",
          "yearly")
        type: string
      billing_reason:
        description: billing_reason indicates why this invoice was created (subscription_cycle,
          manual, etc.)
        type: string
      billing_sequence:
        description: billing_sequence is the optional sequence number for billing
          cycles
        type: integer
      coupon_applications:
        description: coupon_applications contains the coupon applications associated
          with this invoice
        items:
          $ref: '#/definitions/dto.CouponApplicationResponse'
        type: array
      created_at:
        description: created_at is the timestamp when this invoice was created
        type: string
      created_by:
        description: created_by is the identifier of the user who created this invoice
        type: string
      currency:
        description: currency is the three-letter ISO currency code (e.g., USD, EUR)
          for the invoice
        type: string
      customer:
        allOf:
        - $ref: '#/definitions/dto.CustomerResponse'
        description: customer contains the customer information associated with this
          invoice
      customer_id:
        description: customer_id is the unique identifier of the customer this invoice
          belongs to
        type: string
      description:
        description: description is the optional text description of the invoice
        type: string
      due_date:
        description: due_date is the date by which payment is expected
        type: string
      finalized_at:
        description: finalized_at is the timestamp when this invoice was finalized
        type: string
      id:
        description: id is the unique identifier for this invoice
        type: string
      idempotency_key:
        description: idempotency_key is the optional key used to prevent duplicate
          invoice creation
        type: string
      invoice_number:
        description: invoice_number is the optional human-readable identifier for
          the invoice
        type: string
      invoice_pdf_url:
        description: invoice_pdf_url is the optional URL to the PDF version of this
          invoice
        type: string
      invoice_status:
        allOf:
        - $ref: '#/definitions/types.InvoiceStatus'
        description: invoice_status represents the current status of the invoice (draft,
          finalized, etc.)
      invoice_type:
        allOf:
        - $ref: '#/definitions/types.InvoiceType'
        description: invoice_type indicates the type of invoice (subscription, one_time,
          etc.)
      line_items:
        description: line_items contains the individual items that make up this invoice
        items:
          $ref: '#/definitions/dto.InvoiceLineItemResponse'
        type: array
      metadata:
        allOf:
        - $ref: '#/definitions/types.Metadata'
        description: metadata contains additional custom key-value pairs for storing
          extra information
      paid_at:
        description: paid_at is the timestamp when this invoice was paid
        type: string
      payment_status:
        allOf:
        - $ref: '#/definitions/types.PaymentStatus'
        description: payment_status represents the payment status of the invoice (unpaid,
          paid, etc.)
      period_end:
        description: period_end is the end date of the billing period
        type: string
      period_start:
        description: period_start is the start date of the billing period
        type: string
      status:
        description: status represents the current status of this invoice
        type: string
      subscription:
        allOf:
        - $ref: '#/definitions/dto.SubscriptionResponse'
        description: subscription contains the associated subscription information
          if requested
      subscription_id:
        description: subscription_id is the optional unique identifier of the subscription
          associated with this invoice
        type: string
      subtotal:
        description: subtotal is the amount before taxes and discounts are applied
        type: number
      tenant_id:
        description: tenant_id is the unique identifier of the tenant this invoice
          belongs to
        type: string
      total:
        description: total is the total amount of the invoice including taxes and
          discounts
        type: number
      total_discount:
        description: total_discount is the total discount amount from coupon applications
        type: number
      updated_at:
        description: updated_at is the timestamp when this invoice was last updated
        type: string
      updated_by:
        description: updated_by is the identifier of the user who last updated this
          invoice
        type: string
      version:
        description: version is the version number of this invoice
        type: integer
      voided_at:
        description: voided_at is the timestamp when this invoice was voided
        type: string
    type: object
  dto.LinkedIntegrationsResponse:
    properties:
      providers:
        items:
          type: string
        type: array
    type: object
  dto.ListConnectionsResponse:
    properties:
      connections:
        items:
          $ref: '#/definitions/dto.ConnectionResponse'
        type: array
      limit:
        type: integer
      offset:
        type: integer
      total:
        type: integer
    type: object
  dto.ListCostSheetsResponse:
    properties:
      items:
        items:
          $ref: '#/definitions/dto.CostSheetResponse'
        type: array
      total:
        type: integer
    type: object
  dto.ListCouponsResponse:
    properties:
      items:
        items:
          $ref: '#/definitions/dto.CouponResponse'
        type: array
      pagination:
        $ref: '#/definitions/types.PaginationResponse'
    type: object
  dto.ListCreditGrantsResponse:
    properties:
      items:
        items:
          $ref: '#/definitions/dto.CreditGrantResponse'
        type: array
      pagination:
        $ref: '#/definitions/types.PaginationResponse'
    type: object
  dto.ListCreditNotesResponse:
    properties:
      items:
        items:
          $ref: '#/definitions/dto.CreditNoteResponse'
        type: array
      pagination:
        $ref: '#/definitions/types.PaginationResponse'
    type: object
  dto.ListCustomersResponse:
    properties:
      items:
        items:
          $ref: '#/definitions/dto.CustomerResponse'
        type: array
      pagination:
        $ref: '#/definitions/types.PaginationResponse'
    type: object
  dto.ListEntitlementsResponse:
    properties:
      items:
        items:
          $ref: '#/definitions/dto.EntitlementResponse'
        type: array
      pagination:
        $ref: '#/definitions/types.PaginationResponse'
    type: object
  dto.ListEntityIntegrationMappingsResponse:
    properties:
      items:
        items:
          $ref: '#/definitions/dto.EntityIntegrationMappingResponse'
        type: array
      pagination:
        $ref: '#/definitions/types.PaginationResponse'
    type: object
  dto.ListEnvironmentsResponse:
    properties:
      environments:
        items:
          $ref: '#/definitions/dto.EnvironmentResponse'
        type: array
      limit:
        type: integer
      offset:
        type: integer
      total:
        type: integer
    type: object
  dto.ListFeaturesResponse:
    properties:
      items:
        items:
          $ref: '#/definitions/dto.FeatureResponse'
        type: array
      pagination:
        $ref: '#/definitions/types.PaginationResponse'
    type: object
  dto.ListInvoicesResponse:
    properties:
      items:
        items:
          $ref: '#/definitions/dto.InvoiceResponse'
        type: array
      pagination:
        $ref: '#/definitions/types.PaginationResponse'
    type: object
  dto.ListPaymentsResponse:
    properties:
      items:
        items:
          $ref: '#/definitions/dto.PaymentResponse'
        type: array
      pagination:
        $ref: '#/definitions/types.PaginationResponse'
    type: object
  dto.ListPlansResponse:
    properties:
      items:
        items:
          $ref: '#/definitions/dto.PlanResponse'
        type: array
      pagination:
        $ref: '#/definitions/types.PaginationResponse'
    type: object
  dto.ListPriceUnitsResponse:
    properties:
      items:
        items:
          $ref: '#/definitions/dto.PriceUnitResponse'
        type: array
      pagination:
        $ref: '#/definitions/types.PaginationResponse'
    type: object
  dto.ListPricesResponse:
    properties:
      items:
        items:
          $ref: '#/definitions/dto.PriceResponse'
        type: array
      pagination:
        $ref: '#/definitions/types.PaginationResponse'
    type: object
  dto.ListSecretsResponse:
    properties:
      items:
        items:
          $ref: '#/definitions/dto.SecretResponse'
        type: array
      pagination:
        $ref: '#/definitions/types.PaginationResponse'
    type: object
  dto.ListSubscriptionPausesResponse:
    properties:
      items:
        items:
          $ref: '#/definitions/dto.SubscriptionPauseResponse'
        type: array
      total:
        type: integer
    type: object
  dto.ListSubscriptionsResponse:
    properties:
      items:
        items:
          $ref: '#/definitions/dto.SubscriptionResponse'
        type: array
      pagination:
        $ref: '#/definitions/types.PaginationResponse'
    type: object
  dto.ListTasksResponse:
    properties:
      items:
        items:
          $ref: '#/definitions/dto.TaskResponse'
        type: array
      pagination:
        $ref: '#/definitions/types.PaginationResponse'
    type: object
  dto.ListWalletTransactionsResponse:
    properties:
      items:
        items:
          $ref: '#/definitions/dto.WalletTransactionResponse'
        type: array
      pagination:
        $ref: '#/definitions/types.PaginationResponse'
    type: object
  dto.LoginRequest:
    properties:
      email:
        type: string
      password:
        minLength: 8
        type: string
      token:
        type: string
    required:
    - email
    - password
    type: object
  dto.MeterResponse:
    properties:
      aggregation:
        $ref: '#/definitions/meter.Aggregation'
      created_at:
        example: "2024-03-20T15:04:05Z"
        type: string
      event_name:
        example: api_request
        type: string
      filters:
        items:
          $ref: '#/definitions/meter.Filter'
        type: array
      id:
        example: 550e8400-e29b-41d4-a716-446655440000
        type: string
      name:
        example: API Usage Meter
        type: string
      reset_usage:
        $ref: '#/definitions/types.ResetUsage'
      status:
        example: published
        type: string
      tenant_id:
        example: tenant123
        type: string
      updated_at:
        example: "2024-03-20T15:04:05Z"
        type: string
    type: object
  dto.OverrideLineItemRequest:
    properties:
      amount:
        description: Amount is the new price amount that overrides the original price
          (optional)
        type: number
      price_id:
        description: PriceID references the plan price to override
        type: string
      quantity:
        description: Quantity for this line item (optional)
        type: number
    required:
    - price_id
    type: object
  dto.PauseSubscriptionRequest:
    properties:
      dry_run:
        type: boolean
      metadata:
        additionalProperties:
          type: string
        type: object
      pause_days:
        type: integer
      pause_end:
        type: string
      pause_mode:
        $ref: '#/definitions/types.PauseMode'
      pause_start:
        type: string
      reason:
        maxLength: 255
        type: string
    required:
    - pause_mode
    type: object
  dto.PaymentAttemptResponse:
    properties:
      attempt_number:
        type: integer
      created_at:
        type: string
      created_by:
        type: string
      error_message:
        type: string
      id:
        type: string
      metadata:
        $ref: '#/definitions/types.Metadata'
      payment_id:
        type: string
      tenant_id:
        type: string
      updated_at:
        type: string
      updated_by:
        type: string
    type: object
  dto.PaymentResponse:
    properties:
      amount:
        type: number
      attempts:
        items:
          $ref: '#/definitions/dto.PaymentAttemptResponse'
        type: array
      created_at:
        type: string
      created_by:
        type: string
      currency:
        type: string
      destination_id:
        type: string
      destination_type:
        $ref: '#/definitions/types.PaymentDestinationType'
      error_message:
        type: string
      failed_at:
        type: string
      gateway_metadata:
        $ref: '#/definitions/types.Metadata'
      gateway_payment_id:
        type: string
      gateway_tracking_id:
        type: string
      id:
        type: string
      idempotency_key:
        type: string
      invoice_number:
        type: string
      metadata:
        $ref: '#/definitions/types.Metadata'
      payment_gateway:
        type: string
      payment_method_id:
        type: string
      payment_method_type:
        $ref: '#/definitions/types.PaymentMethodType'
      payment_status:
        $ref: '#/definitions/types.PaymentStatus'
      payment_url:
        type: string
      refunded_at:
        type: string
      session_id:
        type: string
      succeeded_at:
        type: string
      tenant_id:
        type: string
      track_attempts:
        type: boolean
      updated_at:
        type: string
      updated_by:
        type: string
    type: object
  dto.PlanResponse:
    properties:
      created_at:
        type: string
      created_by:
        type: string
      credit_grants:
        items:
          $ref: '#/definitions/dto.CreditGrantResponse'
        type: array
      description:
        type: string
      entitlements:
        items:
          $ref: '#/definitions/dto.EntitlementResponse'
        type: array
      environment_id:
        type: string
      id:
        type: string
      lookup_key:
        type: string
      name:
        type: string
      prices:
        items:
          $ref: '#/definitions/dto.PriceResponse'
        type: array
      status:
        $ref: '#/definitions/types.Status'
      tenant_id:
        type: string
      updated_at:
        type: string
      updated_by:
        type: string
    type: object
  dto.PriceResponse:
    properties:
      amount:
        description: |-
          Amount stored in main currency units (e.g., dollars, not cents)
          For USD: 12.50 means $12.50
        type: number
      billing_cadence:
        $ref: '#/definitions/types.BillingCadence'
      billing_model:
        $ref: '#/definitions/types.BillingModel'
      billing_period:
        $ref: '#/definitions/types.BillingPeriod'
      billing_period_count:
        description: BillingPeriodCount is the count of the billing period ex 1, 3,
          6, 12
        type: integer
      conversion_rate:
        description: |-
          ConversionRate is the rate of the price unit to the base currency
          For BTC: 1 BTC = 100000000 USD
        type: number
      created_at:
        type: string
      created_by:
        type: string
      currency:
        description: Currency 3 digit ISO currency code in lowercase ex usd, eur,
          gbp
        type: string
      description:
        description: Description of the price
        type: string
      display_amount:
        description: |-
          DisplayAmount is the formatted amount with currency symbol
          For USD: $12.50
        type: string
      display_price_unit_amount:
        description: |-
          DisplayPriceUnitAmount is the formatted amount with price unit symbol
          For BTC: 0.00000001 BTC
        type: string
      environment_id:
        description: EnvironmentID is the environment identifier for the price
        type: string
      id:
        description: ID uuid identifier for the price
        type: string
      invoice_cadence:
        $ref: '#/definitions/types.InvoiceCadence'
      lookup_key:
        description: LookupKey used for looking up the price in the database
        type: string
      metadata:
        $ref: '#/definitions/price.JSONBMetadata'
      meter:
        $ref: '#/definitions/dto.MeterResponse'
      meter_id:
        description: MeterID is the id of the meter for usage based pricing
        type: string
      parent_price_id:
        description: ParentPriceID references the original price (only set when scope
          is SUBSCRIPTION)
        type: string
      plan_id:
        description: PlanID is the id of the plan for plan based pricing
        type: string
      price_unit:
        description: |-
          PriceUnit 3 digit ISO currency code in lowercase ex btc
          For BTC: btc
        type: string
      price_unit_amount:
        description: |-
          PriceUnitAmount is the amount stored in price unit
          For BTC: 0.00000001 means 0.00000001 BTC
        type: number
      price_unit_id:
        description: PriceUnitID is the id of the price unit
        type: string
      price_unit_tiers:
        description: PriceUnitTiers are the tiers for the price unit
        items:
          $ref: '#/definitions/price.PriceTier'
        type: array
      price_unit_type:
        allOf:
        - $ref: '#/definitions/types.PriceUnitType'
        description: PriceUnitType is the type of the price unit- Fiat, Custom, Crypto
      scope:
        allOf:
        - $ref: '#/definitions/types.PriceScope'
        description: |-
          Price override fields
          Scope indicates if this is a plan-level or subscription-level price
      status:
        $ref: '#/definitions/types.Status'
      subscription_id:
        description: SubscriptionID references the subscription (only set when scope
          is SUBSCRIPTION)
        type: string
      tenant_id:
        type: string
      tier_mode:
        $ref: '#/definitions/types.BillingTier'
      tiers:
        items:
          $ref: '#/definitions/price.PriceTier'
        type: array
      transform_quantity:
        $ref: '#/definitions/price.JSONBTransformQuantity'
      trial_period:
        description: |-
          TrialPeriod is the number of days for the trial period
          Note: This is only applicable for recurring prices (BILLING_CADENCE_RECURRING)
        type: integer
      type:
        $ref: '#/definitions/types.PriceType'
      updated_at:
        type: string
      updated_by:
        type: string
    type: object
  dto.PriceUnitConfig:
    properties:
      amount:
        type: string
      price_unit:
        type: string
      price_unit_tiers:
        items:
          $ref: '#/definitions/dto.CreatePriceTier'
        type: array
    required:
    - price_unit
    type: object
  dto.PriceUnitResponse:
    properties:
      base_currency:
        type: string
      code:
        type: string
      conversion_rate:
        type: number
      created_at:
        type: string
      id:
        type: string
      name:
        type: string
      precision:
        type: integer
      status:
        $ref: '#/definitions/types.Status'
      symbol:
        type: string
      updated_at:
        type: string
    type: object
  dto.ROIResponse:
    properties:
      cost:
        description: Cost and Revenue
        type: number
      cost_breakdown:
        description: Cost breakdown by meter
        items:
          $ref: '#/definitions/dto.CostBreakdownItem'
        type: array
      markup:
        description: Markup (Revenue - Cost / Cost)
        type: number
      markup_percentage:
        type: number
      net_margin:
        description: Net Margin (ROI)
        type: number
      net_margin_percentage:
        type: number
      net_revenue:
        description: Net Revenue (Revenue - Cost)
        type: number
      revenue:
        type: number
    type: object
  dto.ResumeSubscriptionRequest:
    properties:
      dry_run:
        type: boolean
      metadata:
        additionalProperties:
          type: string
        type: object
      resume_mode:
        $ref: '#/definitions/types.ResumeMode'
    required:
    - resume_mode
    type: object
  dto.SecretResponse:
    properties:
      created_at:
        type: string
      display_id:
        type: string
      expires_at:
        type: string
      id:
        type: string
      last_used_at:
        type: string
      name:
        type: string
      permissions:
        items:
          type: string
        type: array
      provider:
        $ref: '#/definitions/types.SecretProvider'
      status:
        $ref: '#/definitions/types.Status'
      type:
        $ref: '#/definitions/types.SecretType'
      updated_at:
        type: string
    type: object
  dto.SignUpRequest:
    properties:
      email:
        type: string
      password:
        minLength: 8
        type: string
      tenant_name:
        type: string
      token:
        type: string
    required:
    - email
    type: object
  dto.SubscriptionLineItemRequest:
    properties:
      display_name:
        type: string
      metadata:
        additionalProperties:
          type: string
        type: object
      price_id:
        type: string
      quantity:
        type: number
    required:
    - price_id
    - quantity
    type: object
  dto.SubscriptionLineItemResponse:
    properties:
      billing_period:
        $ref: '#/definitions/types.BillingPeriod'
      created_at:
        type: string
      created_by:
        type: string
      currency:
        type: string
      customer_id:
        type: string
      display_name:
        type: string
      end_date:
        type: string
      environment_id:
        type: string
      id:
        type: string
      invoice_cadence:
        $ref: '#/definitions/types.InvoiceCadence'
      metadata:
        additionalProperties:
          type: string
        type: object
      meter_display_name:
        type: string
      meter_id:
        type: string
      plan_display_name:
        type: string
      plan_id:
        type: string
      price_id:
        type: string
      price_type:
        $ref: '#/definitions/types.PriceType'
      price_unit:
        type: string
      price_unit_id:
        type: string
      quantity:
        type: number
      start_date:
        type: string
      status:
        $ref: '#/definitions/types.Status'
      subscription_id:
        type: string
      tenant_id:
        type: string
      trial_period:
        type: integer
      updated_at:
        type: string
      updated_by:
        type: string
    type: object
  dto.SubscriptionPauseResponse:
    properties:
      created_at:
        type: string
      created_by:
        type: string
      environment_id:
        description: EnvironmentID is the environment identifier for the pause
        type: string
      id:
        description: ID is the unique identifier for the subscription pause
        type: string
      metadata:
        $ref: '#/definitions/types.Metadata'
      original_period_end:
        description: OriginalPeriodEnd is the end of the billing period when the pause
          was created
        type: string
      original_period_start:
        description: OriginalPeriodStart is the start of the billing period when the
          pause was created
        type: string
      pause_end:
        description: PauseEnd is when the pause will end (null for indefinite)
        type: string
      pause_mode:
        $ref: '#/definitions/types.PauseMode'
      pause_start:
        description: PauseStart is when the pause actually started
        type: string
      pause_status:
        $ref: '#/definitions/types.PauseStatus'
      reason:
        description: Reason is the reason for pausing
        type: string
      resume_mode:
        $ref: '#/definitions/types.ResumeMode'
      resumed_at:
        description: ResumedAt is when the pause was actually ended (if manually resumed)
        type: string
      status:
        $ref: '#/definitions/types.Status'
      subscription_id:
        description: SubscriptionID is the identifier for the subscription
        type: string
      tenant_id:
        type: string
      updated_at:
        type: string
      updated_by:
        type: string
    type: object
  dto.SubscriptionResponse:
    properties:
      active_pause_id:
        description: |-
          ActivePauseID references the current active pause configuration
          This will be null if no pause is active or scheduled
        type: string
      billing_anchor:
        description: |-
          BillingAnchor is the reference point that aligns future billing cycle dates.
          It sets the day of week for week intervals, the day of month for month and year intervals,
          and the month of year for year intervals. The timestamp is in UTC format.
        type: string
      billing_cadence:
        $ref: '#/definitions/types.BillingCadence'
      billing_cycle:
        allOf:
        - $ref: '#/definitions/types.BillingCycle'
        description: |-
          BillingCycle is the cycle of the billing anchor.
          This is used to determine the billing date for the subscription (i.e set the billing anchor)
          If not set, the default value is anniversary. Possible values are anniversary and calendar.
          Anniversary billing means the billing anchor will be the start date of the subscription.
          Calendar billing means the billing anchor will be the appropriate date based on the billing period.
          For example, if the billing period is month and the start date is 2025-04-15 then in case of
          calendar billing the billing anchor will be 2025-05-01 vs 2025-04-15 for anniversary billing.
      billing_period:
        $ref: '#/definitions/types.BillingPeriod'
      billing_period_count:
        description: BillingPeriodCount is the total number units of the billing period.
        type: integer
      cancel_at:
        description: CancelAt is the date the subscription will be canceled
        type: string
      cancel_at_period_end:
        description: CancelAtPeriodEnd is whether the subscription was canceled at
          the end of the current period
        type: boolean
      cancelled_at:
        description: CanceledAt is the date the subscription was canceled
        type: string
      commitment_amount:
        description: CommitmentAmount is the minimum amount a customer commits to
          paying for a billing period
        type: number
      coupon_associations:
        description: CouponAssociations are the coupon associations for this subscription
        items:
          $ref: '#/definitions/dto.CouponAssociationResponse'
        type: array
      created_at:
        type: string
      created_by:
        type: string
      currency:
        description: Currency is the currency of the subscription in lowercase 3 digit
          ISO codes
        type: string
      current_period_end:
        description: |-
          CurrentPeriodEnd is the end of the current period that the subscription has been invoiced for.
          At the end of this period, a new invoice will be created.
        type: string
      current_period_start:
        description: |-
          CurrentPeriodStart is the end of the current period that the subscription has been invoiced for.
          At the end of this period, a new invoice will be created.
        type: string
      customer:
        $ref: '#/definitions/dto.CustomerResponse'
      customer_id:
        description: CustomerID is the identifier for the customer in our system
        type: string
      end_date:
        description: EndDate is the end date of the subscription
        type: string
      environment_id:
        description: EnvironmentID is the environment identifier for the subscription
        type: string
      id:
        description: ID is the unique identifier for the subscription
        type: string
      line_items:
        items:
          $ref: '#/definitions/subscription.SubscriptionLineItem'
        type: array
      lookup_key:
        description: LookupKey is the key used to lookup the subscription in our system
        type: string
      metadata:
        $ref: '#/definitions/types.Metadata'
      overage_factor:
        description: OverageFactor is a multiplier applied to usage beyond the commitment
          amount
        type: number
      pause_status:
        $ref: '#/definitions/types.PauseStatus'
      pauses:
        items:
          $ref: '#/definitions/subscription.SubscriptionPause'
        type: array
      plan:
        $ref: '#/definitions/dto.PlanResponse'
      plan_id:
        description: PlanID is the identifier for the plan in our system
        type: string
      schedule:
        allOf:
        - $ref: '#/definitions/dto.SubscriptionScheduleResponse'
        description: Schedule is included when the subscription has a schedule
      start_date:
        description: StartDate is the start date of the subscription
        type: string
      status:
        $ref: '#/definitions/types.Status'
      subscription_status:
        $ref: '#/definitions/types.SubscriptionStatus'
      tenant_id:
        type: string
      trial_end:
        description: TrialEnd is the end date of the trial period
        type: string
      trial_start:
        description: TrialStart is the start date of the trial period
        type: string
      updated_at:
        type: string
      updated_by:
        type: string
      version:
        description: Version is used for optimistic locking
        type: integer
    type: object
  dto.SubscriptionSchedulePhaseInput:
    properties:
      billing_cycle:
        $ref: '#/definitions/types.BillingCycle'
      commitment_amount:
        type: number
      credit_grants:
        items:
          $ref: '#/definitions/dto.CreateCreditGrantRequest'
        type: array
      end_date:
        type: string
      line_items:
        items:
          $ref: '#/definitions/dto.SubscriptionLineItemRequest'
        type: array
      metadata:
        additionalProperties:
          type: string
        type: object
      overage_factor:
        type: number
      start_date:
        type: string
    required:
    - start_date
    type: object
  dto.SubscriptionSchedulePhaseResponse:
    properties:
      commitment_amount:
        type: number
      created_at:
        type: string
      credit_grants:
        items:
          $ref: '#/definitions/dto.CreditGrantResponse'
        type: array
      end_date:
        type: string
      id:
        type: string
      line_items:
        items:
          $ref: '#/definitions/dto.SubscriptionLineItemResponse'
        type: array
      overage_factor:
        type: number
      phase_index:
        type: integer
      schedule_id:
        type: string
      start_date:
        type: string
      updated_at:
        type: string
    type: object
  dto.SubscriptionScheduleResponse:
    properties:
      created_at:
        type: string
      current_phase_index:
        type: integer
      end_behavior:
        $ref: '#/definitions/types.ScheduleEndBehavior'
      id:
        type: string
      phases:
        items:
          $ref: '#/definitions/dto.SubscriptionSchedulePhaseResponse'
        type: array
      start_date:
        type: string
      status:
        $ref: '#/definitions/types.SubscriptionScheduleStatus'
      subscription_id:
        type: string
      updated_at:
        type: string
    type: object
  dto.SubscriptionUsageByMetersResponse:
    properties:
      amount:
        type: number
      currency:
        type: string
      display_amount:
        type: string
      filter_values:
        $ref: '#/definitions/price.JSONBFilters'
      is_overage:
        description: Whether this charge is at overage rate
        type: boolean
      meter_display_name:
        type: string
      meter_id:
        type: string
      overage_factor:
        description: Factor applied to this charge if in overage
        type: number
      price:
        $ref: '#/definitions/price.Price'
      quantity:
        type: number
    type: object
  dto.TaskResponse:
    properties:
      completed_at:
        type: string
      created_at:
        type: string
      created_by:
        type: string
      entity_type:
        $ref: '#/definitions/types.EntityType'
      error_summary:
        type: string
      failed_at:
        type: string
      failed_records:
        type: integer
      file_name:
        type: string
      file_type:
        $ref: '#/definitions/types.FileType'
      file_url:
        type: string
      id:
        type: string
      metadata:
        additionalProperties: true
        type: object
      processed_records:
        type: integer
      started_at:
        type: string
      status:
        type: string
      successful_records:
        type: integer
      task_status:
        $ref: '#/definitions/types.TaskStatus'
      task_type:
        $ref: '#/definitions/types.TaskType'
      tenant_id:
        type: string
      total_records:
        type: integer
      updated_at:
        type: string
      updated_by:
        type: string
    type: object
  dto.TenantBillingDetails:
    properties:
      address:
        $ref: '#/definitions/dto.Address'
      email:
        type: string
      help_email:
        type: string
      phone:
        type: string
    type: object
  dto.TenantBillingUsage:
    properties:
      subscriptions:
        items:
          $ref: '#/definitions/dto.SubscriptionResponse'
        type: array
      usage:
        $ref: '#/definitions/dto.CustomerUsageSummaryResponse'
    type: object
  dto.TenantResponse:
    properties:
      billing_details:
        $ref: '#/definitions/dto.TenantBillingDetails'
      created_at:
        type: string
      id:
        type: string
      metadata:
        $ref: '#/definitions/types.Metadata'
      name:
        type: string
      status:
        type: string
      updated_at:
        type: string
    type: object
  dto.Threshold:
    properties:
      type:
        description: amount
        type: string
      value:
        type: number
    type: object
  dto.TopUpWalletRequest:
    properties:
      amount:
        description: |-
          amount is the amount in the currency of the wallet to be added
          NOTE: this is not the number of credits to add, but the amount in the currency
          amount = credits_to_add * conversion_rate
          if both amount and credits_to_add are provided, amount will be ignored
          ex if the wallet has a conversion_rate of 2 then adding an amount of
          10 USD in the wallet wil add 5 credits in the wallet
        type: number
      credits_to_add:
        description: credits_to_add is the number of credits to add to the wallet
        type: number
      description:
        description: description to add any specific details about the transaction
        type: string
      expiry_date_utc:
        description: |-
          expiry_date_utc is the expiry date in UTC timezone
          ex 2025-01-01 00:00:00 UTC
        type: string
      idempotency_key:
        description: idempotency_key is a unique key for the transaction
        type: string
      metadata:
        allOf:
        - $ref: '#/definitions/types.Metadata'
        description: metadata is a map of key-value pairs to store any additional
          information about the transaction
      priority:
        description: |-
          priority is the priority of the transaction
          lower number means higher priority
          default is nil which means no priority at all
        type: integer
      transaction_reason:
        $ref: '#/definitions/types.TransactionReason'
    required:
    - idempotency_key
    - transaction_reason
    type: object
  dto.UpdateConnectionRequest:
    properties:
      name:
        maxLength: 255
        type: string
    type: object
  dto.UpdateCostSheetRequest:
    properties:
      id:
        description: ID of the costsheet to update
        type: string
      status:
        description: Status updates the costsheet's status (optional)
        type: string
    required:
    - id
    type: object
  dto.UpdateCouponRequest:
    properties:
      metadata:
        additionalProperties:
          type: string
        type: object
      name:
        type: string
    type: object
  dto.UpdateCreditGrantRequest:
    properties:
      metadata:
        $ref: '#/definitions/types.Metadata'
      name:
        type: string
    type: object
  dto.UpdateCustomerRequest:
    properties:
      address_city:
        maxLength: 100
        type: string
      address_country:
        type: string
      address_line1:
        maxLength: 255
        type: string
      address_line2:
        maxLength: 255
        type: string
      address_postal_code:
        maxLength: 20
        type: string
      address_state:
        maxLength: 100
        type: string
      email:
        type: string
      external_id:
        type: string
      metadata:
        additionalProperties:
          type: string
        type: object
      name:
        type: string
    type: object
  dto.UpdateEntitlementRequest:
    properties:
      is_enabled:
        type: boolean
      is_soft_limit:
        type: boolean
      static_value:
        type: string
      usage_limit:
        type: integer
      usage_reset_period:
        $ref: '#/definitions/types.BillingPeriod'
    type: object
  dto.UpdateEnvironmentRequest:
    properties:
      name:
        type: string
      type:
        type: string
    type: object
  dto.UpdateFeatureRequest:
    properties:
      description:
        type: string
      filters:
        items:
          $ref: '#/definitions/meter.Filter'
        type: array
      metadata:
        $ref: '#/definitions/types.Metadata'
      name:
        type: string
      unit_plural:
        type: string
      unit_singular:
        type: string
    type: object
  dto.UpdateInvoiceRequest:
    properties:
      invoice_pdf_url:
        description: invoice_pdf_url is the URL where customers can download the PDF
          version of this invoice
        type: string
    type: object
  dto.UpdatePaymentRequest:
    properties:
      error_message:
        type: string
      failed_at:
        type: string
      gateway_payment_id:
        type: string
      metadata:
        $ref: '#/definitions/types.Metadata'
      payment_gateway:
        type: string
      payment_method_id:
        type: string
      payment_status:
        type: string
      succeeded_at:
        type: string
    type: object
  dto.UpdatePaymentStatusRequest:
    properties:
      amount:
        description: amount is the optional payment amount to record
        type: number
      payment_status:
        allOf:
        - $ref: '#/definitions/types.PaymentStatus'
        description: payment_status is the new payment status to set for the invoice
          (paid, unpaid, etc.)
    required:
    - payment_status
    type: object
  dto.UpdatePlanCreditGrantRequest:
    properties:
      cadence:
        $ref: '#/definitions/types.CreditGrantCadence'
      credits:
        type: number
      expiration_duration:
        type: integer
      expiration_duration_unit:
        $ref: '#/definitions/types.CreditGrantExpiryDurationUnit'
      expiration_type:
        $ref: '#/definitions/types.CreditGrantExpiryType'
      id:
        description: The ID of the credit grant to update (present if the credit grant
          is being updated)
        type: string
      metadata:
        $ref: '#/definitions/types.Metadata'
      name:
        type: string
      period:
        $ref: '#/definitions/types.CreditGrantPeriod'
      period_count:
        type: integer
      plan_id:
        type: string
      priority:
        type: integer
      scope:
        $ref: '#/definitions/types.CreditGrantScope'
      subscription_id:
        type: string
    required:
    - cadence
    - credits
    - name
    - scope
    type: object
  dto.UpdatePlanEntitlementRequest:
    properties:
      feature_id:
        type: string
      feature_type:
        $ref: '#/definitions/types.FeatureType'
      id:
        description: The ID of the entitlement to update (present if the entitlement
          is being updated)
        type: string
      is_enabled:
        type: boolean
      is_soft_limit:
        type: boolean
      plan_id:
        type: string
      static_value:
        type: string
      usage_limit:
        type: integer
      usage_reset_period:
        $ref: '#/definitions/types.BillingPeriod'
    required:
    - feature_id
    - feature_type
    type: object
  dto.UpdatePlanPriceRequest:
    properties:
      amount:
        type: string
      billing_cadence:
        $ref: '#/definitions/types.BillingCadence'
      billing_model:
        $ref: '#/definitions/types.BillingModel'
      billing_period:
        $ref: '#/definitions/types.BillingPeriod'
      billing_period_count:
        minimum: 1
        type: integer
      currency:
        type: string
      description:
        type: string
      filter_values:
        additionalProperties:
          items:
            type: string
          type: array
        type: object
      id:
        description: The ID of the price to update (present if the price is being
          updated)
        type: string
      invoice_cadence:
        $ref: '#/definitions/types.InvoiceCadence'
      lookup_key:
        type: string
      metadata:
        additionalProperties:
          type: string
        type: object
      meter_id:
        type: string
      plan_id:
        type: string
      price_unit_config:
        $ref: '#/definitions/dto.PriceUnitConfig'
      price_unit_type:
        $ref: '#/definitions/types.PriceUnitType'
      tier_mode:
        $ref: '#/definitions/types.BillingTier'
      tiers:
        items:
          $ref: '#/definitions/dto.CreatePriceTier'
        type: array
      transform_quantity:
        $ref: '#/definitions/price.TransformQuantity'
      trial_period:
        type: integer
      type:
        $ref: '#/definitions/types.PriceType'
    required:
    - billing_cadence
    - billing_model
    - billing_period
    - billing_period_count
    - currency
    - invoice_cadence
    - price_unit_type
    - type
    type: object
  dto.UpdatePlanRequest:
    properties:
      credit_grants:
        items:
          $ref: '#/definitions/dto.UpdatePlanCreditGrantRequest'
        type: array
      description:
        type: string
      entitlements:
        items:
          $ref: '#/definitions/dto.UpdatePlanEntitlementRequest'
        type: array
      lookup_key:
        type: string
      name:
        type: string
      prices:
        items:
          $ref: '#/definitions/dto.UpdatePlanPriceRequest'
        type: array
    type: object
  dto.UpdatePriceRequest:
    properties:
      description:
        type: string
      lookup_key:
        type: string
      metadata:
        additionalProperties:
          type: string
        type: object
    type: object
  dto.UpdatePriceUnitRequest:
    properties:
      conversion_rate:
        type: number
      name:
        type: string
      precision:
        maximum: 8
        minimum: 0
        type: integer
      symbol:
        maxLength: 10
        type: string
    type: object
  dto.UpdateTaskStatusRequest:
    properties:
      task_status:
        $ref: '#/definitions/types.TaskStatus'
    required:
    - task_status
    type: object
  dto.UpdateTenantRequest:
    properties:
      billing_details:
        $ref: '#/definitions/dto.TenantBillingDetails'
      metadata:
        $ref: '#/definitions/types.Metadata'
      name:
        type: string
    type: object
  dto.UpdateWalletRequest:
    properties:
      alert_config:
        $ref: '#/definitions/dto.AlertConfig'
      alert_enabled:
        type: boolean
      auto_topup_amount:
        type: number
      auto_topup_min_balance:
        type: number
      auto_topup_trigger:
        $ref: '#/definitions/types.AutoTopupTrigger'
      config:
        $ref: '#/definitions/types.WalletConfig'
      description:
        type: string
      metadata:
        $ref: '#/definitions/types.Metadata'
      name:
        type: string
    type: object
  dto.UsageAnalyticItem:
    properties:
      aggregation_type:
        $ref: '#/definitions/types.AggregationType'
      currency:
        type: string
      event_count:
        description: Number of events that contributed to this aggregation
        type: integer
      event_name:
        type: string
      feature_id:
        type: string
      name:
        type: string
      points:
        items:
          $ref: '#/definitions/dto.UsageAnalyticPoint'
        type: array
      source:
        type: string
      total_cost:
        type: number
      total_usage:
        type: number
      unit:
        type: string
      unit_plural:
        type: string
    type: object
  dto.UsageAnalyticPoint:
    properties:
      cost:
        type: number
      event_count:
        description: Number of events in this time window
        type: integer
      timestamp:
        type: string
      usage:
        type: number
    type: object
  dto.UsageResult:
    properties:
      value:
        type: number
      window_size:
        type: string
    type: object
  dto.UserResponse:
    properties:
      email:
        type: string
      id:
        type: string
      tenant:
        $ref: '#/definitions/dto.TenantResponse'
    type: object
  dto.WalletBalanceResponse:
    properties:
      alert_config:
        $ref: '#/definitions/types.AlertConfig'
      alert_enabled:
        type: boolean
      alert_state:
        type: string
      auto_topup_amount:
        type: number
      auto_topup_min_balance:
        type: number
      auto_topup_trigger:
        $ref: '#/definitions/types.AutoTopupTrigger'
      balance:
        type: number
      balance_updated_at:
        type: string
      config:
        $ref: '#/definitions/types.WalletConfig'
      conversion_rate:
        type: number
      created_at:
        type: string
      created_by:
        type: string
      credit_balance:
        type: number
      currency:
        type: string
      current_period_usage:
        type: number
      customer_id:
        type: string
      description:
        type: string
      environment_id:
        type: string
      id:
        type: string
      metadata:
        $ref: '#/definitions/types.Metadata'
      name:
        type: string
      real_time_balance:
        type: number
      real_time_credit_balance:
        type: number
      status:
        $ref: '#/definitions/types.Status'
      tenant_id:
        type: string
      unpaid_invoice_amount:
        type: number
      updated_at:
        type: string
      updated_by:
        type: string
      wallet_status:
        $ref: '#/definitions/types.WalletStatus'
      wallet_type:
        $ref: '#/definitions/types.WalletType'
    type: object
  dto.WalletResponse:
    properties:
      alert_config:
        $ref: '#/definitions/types.AlertConfig'
      alert_enabled:
        type: boolean
      alert_state:
        type: string
      auto_topup_amount:
        type: number
      auto_topup_min_balance:
        type: number
      auto_topup_trigger:
        $ref: '#/definitions/types.AutoTopupTrigger'
      balance:
        type: number
      config:
        $ref: '#/definitions/types.WalletConfig'
      conversion_rate:
        type: number
      created_at:
        type: string
      credit_balance:
        type: number
      currency:
        type: string
      customer_id:
        type: string
      description:
        type: string
      id:
        type: string
      metadata:
        $ref: '#/definitions/types.Metadata'
      name:
        type: string
      updated_at:
        type: string
      wallet_status:
        $ref: '#/definitions/types.WalletStatus'
      wallet_type:
        $ref: '#/definitions/types.WalletType'
    type: object
  dto.WalletTransactionResponse:
    properties:
      amount:
        type: number
      created_at:
        type: string
      credit_amount:
        type: number
      credit_balance_after:
        type: number
      credit_balance_before:
        type: number
      credits_available:
        type: number
      description:
        type: string
      expiry_date:
        type: string
      id:
        type: string
      metadata:
        $ref: '#/definitions/types.Metadata'
      priority:
        type: integer
      reference_id:
        type: string
      reference_type:
        $ref: '#/definitions/types.WalletTxReferenceType'
      transaction_reason:
        $ref: '#/definitions/types.TransactionReason'
      transaction_status:
        $ref: '#/definitions/types.TransactionStatus'
      type:
        type: string
      updated_at:
        type: string
      wallet_id:
        type: string
    type: object
  errors.ErrorDetail:
    properties:
      details:
        additionalProperties: {}
        type: object
      internal_error:
        type: string
      message:
        type: string
    type: object
  errors.ErrorResponse:
    properties:
      error:
        $ref: '#/definitions/errors.ErrorDetail'
      success:
        type: boolean
    type: object
  gin.H:
    additionalProperties: {}
    type: object
  github_com_flexprice_flexprice_internal_types.Value:
    properties:
      array:
        items:
          type: string
        type: array
      boolean:
        type: boolean
      date:
        type: string
      number:
        type: number
      string:
        type: string
    type: object
  meter.Aggregation:
    properties:
      field:
        description: |-
          Field is the key in $event.properties on which the aggregation is to be applied
          For ex if the aggregation type is sum for API usage, the field could be "duration_ms"
        type: string
      multiplier:
        description: |-
          Multiplier is the multiplier for the aggregation
          For ex if the aggregation type is sum_with_multiplier for API usage, the multiplier could be 1000
          to scale up by a factor of 1000
        type: number
      type:
        $ref: '#/definitions/types.AggregationType'
    type: object
  meter.Filter:
    properties:
      key:
        description: |-
          Key is the key for the filter from $event.properties
          Currently we support only first level keys in the properties and not nested keys
        type: string
      values:
        description: |-
          Values are the possible values for the filter to be considered for the meter
          For ex "model_name" could have values "o1-mini", "gpt-4o" etc
        items:
          type: string
        type: array
    type: object
  price.JSONBFilters:
    additionalProperties:
      items:
        type: string
      type: array
    type: object
  price.JSONBMetadata:
    additionalProperties:
      type: string
    type: object
  price.JSONBTransformQuantity:
    properties:
      divide_by:
        description: Divide quantity by this number
        type: integer
      round:
        description: up or down
        type: string
    type: object
  price.Price:
    properties:
      amount:
        description: |-
          Amount stored in main currency units (e.g., dollars, not cents)
          For USD: 12.50 means $12.50
        type: number
      billing_cadence:
        $ref: '#/definitions/types.BillingCadence'
      billing_model:
        $ref: '#/definitions/types.BillingModel'
      billing_period:
        $ref: '#/definitions/types.BillingPeriod'
      billing_period_count:
        description: BillingPeriodCount is the count of the billing period ex 1, 3,
          6, 12
        type: integer
      conversion_rate:
        description: |-
          ConversionRate is the rate of the price unit to the base currency
          For BTC: 1 BTC = 100000000 USD
        type: number
      created_at:
        type: string
      created_by:
        type: string
      currency:
        description: Currency 3 digit ISO currency code in lowercase ex usd, eur,
          gbp
        type: string
      description:
        description: Description of the price
        type: string
      display_amount:
        description: |-
          DisplayAmount is the formatted amount with currency symbol
          For USD: $12.50
        type: string
      display_price_unit_amount:
        description: |-
          DisplayPriceUnitAmount is the formatted amount with price unit symbol
          For BTC: 0.00000001 BTC
        type: string
      environment_id:
        description: EnvironmentID is the environment identifier for the price
        type: string
      id:
        description: ID uuid identifier for the price
        type: string
      invoice_cadence:
        $ref: '#/definitions/types.InvoiceCadence'
      lookup_key:
        description: LookupKey used for looking up the price in the database
        type: string
      metadata:
        $ref: '#/definitions/price.JSONBMetadata'
      meter_id:
        description: MeterID is the id of the meter for usage based pricing
        type: string
      parent_price_id:
        description: ParentPriceID references the original price (only set when scope
          is SUBSCRIPTION)
        type: string
      plan_id:
        description: PlanID is the id of the plan for plan based pricing
        type: string
      price_unit:
        description: |-
          PriceUnit 3 digit ISO currency code in lowercase ex btc
          For BTC: btc
        type: string
      price_unit_amount:
        description: |-
          PriceUnitAmount is the amount stored in price unit
          For BTC: 0.00000001 means 0.00000001 BTC
        type: number
      price_unit_id:
        description: PriceUnitID is the id of the price unit
        type: string
      price_unit_tiers:
        description: PriceUnitTiers are the tiers for the price unit
        items:
          $ref: '#/definitions/price.PriceTier'
        type: array
      price_unit_type:
        allOf:
        - $ref: '#/definitions/types.PriceUnitType'
        description: PriceUnitType is the type of the price unit- Fiat, Custom, Crypto
      scope:
        allOf:
        - $ref: '#/definitions/types.PriceScope'
        description: |-
          Price override fields
          Scope indicates if this is a plan-level or subscription-level price
      status:
        $ref: '#/definitions/types.Status'
      subscription_id:
        description: SubscriptionID references the subscription (only set when scope
          is SUBSCRIPTION)
        type: string
      tenant_id:
        type: string
      tier_mode:
        $ref: '#/definitions/types.BillingTier'
      tiers:
        items:
          $ref: '#/definitions/price.PriceTier'
        type: array
      transform_quantity:
        $ref: '#/definitions/price.JSONBTransformQuantity'
      trial_period:
        description: |-
          TrialPeriod is the number of days for the trial period
          Note: This is only applicable for recurring prices (BILLING_CADENCE_RECURRING)
        type: integer
      type:
        $ref: '#/definitions/types.PriceType'
      updated_at:
        type: string
      updated_by:
        type: string
    type: object
  price.PriceTier:
    properties:
      flat_amount:
        description: |-
          FlatAmount is the flat amount for the given tier and it is applied
          on top of the unit amount*quantity. It solves cases in banking like 2.7% + 5c
        type: number
      unit_amount:
        description: UnitAmount is the amount per unit for the given tier
        type: number
      up_to:
        description: Upto is the quantity up to which this tier applies. It is null
          for the last tier
        type: integer
    type: object
  price.TransformQuantity:
    properties:
      divide_by:
        description: Divide quantity by this number
        type: integer
      round:
        description: up or down
        type: string
    type: object
  service.SyncPlanPricesResponse:
    properties:
      message:
        type: string
      plan_id:
        type: string
      plan_name:
        type: string
      synchronization_summary:
        properties:
          prices_added:
            type: integer
          prices_removed:
            type: integer
          prices_skipped:
            type: integer
          subscriptions_processed:
            type: integer
        type: object
    type: object
  subscription.SubscriptionLineItem:
    properties:
      billing_period:
        $ref: '#/definitions/types.BillingPeriod'
      created_at:
        type: string
      created_by:
        type: string
      currency:
        type: string
      customer_id:
        type: string
      display_name:
        type: string
      end_date:
        type: string
      environment_id:
        type: string
      id:
        type: string
      invoice_cadence:
        $ref: '#/definitions/types.InvoiceCadence'
      metadata:
        additionalProperties:
          type: string
        type: object
      meter_display_name:
        type: string
      meter_id:
        type: string
      plan_display_name:
        type: string
      plan_id:
        type: string
      price_id:
        type: string
      price_type:
        $ref: '#/definitions/types.PriceType'
      price_unit:
        type: string
      price_unit_id:
        type: string
      quantity:
        type: number
      start_date:
        type: string
      status:
        $ref: '#/definitions/types.Status'
      subscription_id:
        type: string
      tenant_id:
        type: string
      trial_period:
        type: integer
      updated_at:
        type: string
      updated_by:
        type: string
    type: object
  subscription.SubscriptionPause:
    properties:
      created_at:
        type: string
      created_by:
        type: string
      environment_id:
        description: EnvironmentID is the environment identifier for the pause
        type: string
      id:
        description: ID is the unique identifier for the subscription pause
        type: string
      metadata:
        $ref: '#/definitions/types.Metadata'
      original_period_end:
        description: OriginalPeriodEnd is the end of the billing period when the pause
          was created
        type: string
      original_period_start:
        description: OriginalPeriodStart is the start of the billing period when the
          pause was created
        type: string
      pause_end:
        description: PauseEnd is when the pause will end (null for indefinite)
        type: string
      pause_mode:
        $ref: '#/definitions/types.PauseMode'
      pause_start:
        description: PauseStart is when the pause actually started
        type: string
      pause_status:
        $ref: '#/definitions/types.PauseStatus'
      reason:
        description: Reason is the reason for pausing
        type: string
      resume_mode:
        $ref: '#/definitions/types.ResumeMode'
      resumed_at:
        description: ResumedAt is when the pause was actually ended (if manually resumed)
        type: string
      status:
        $ref: '#/definitions/types.Status'
      subscription_id:
        description: SubscriptionID is the identifier for the subscription
        type: string
      tenant_id:
        type: string
      updated_at:
        type: string
      updated_by:
        type: string
    type: object
  types.AggregationType:
    enum:
    - COUNT
    - SUM
    - AVG
    - COUNT_UNIQUE
    - LATEST
    - SUM_WITH_MULTIPLIER
    type: string
    x-enum-comments:
      AggregationSumWithMultiplier: Sum with a multiplier - [sum(value) * multiplier]
    x-enum-descriptions:
    - ""
    - ""
    - ""
    - ""
    - ""
    - Sum with a multiplier - [sum(value) * multiplier]
    x-enum-varnames:
    - AggregationCount
    - AggregationSum
    - AggregationAvg
    - AggregationCountUnique
    - AggregationLatest
    - AggregationSumWithMultiplier
  types.AlertConfig:
    properties:
      threshold:
        $ref: '#/definitions/types.AlertThreshold'
    type: object
  types.AlertThreshold:
    properties:
      type:
        description: amount
        type: string
      value:
        type: number
    type: object
  types.AutoTopupTrigger:
    enum:
    - disabled
    - balance_below_threshold
    type: string
    x-enum-varnames:
    - AutoTopupTriggerDisabled
    - AutoTopupTriggerBalanceBelowThreshold
  types.BillingCadence:
    enum:
    - RECURRING
    - ONETIME
    type: string
    x-enum-varnames:
    - BILLING_CADENCE_RECURRING
    - BILLING_CADENCE_ONETIME
  types.BillingCycle:
    enum:
    - anniversary
    - calendar
    type: string
    x-enum-varnames:
    - BillingCycleAnniversary
    - BillingCycleCalendar
  types.BillingModel:
    enum:
    - FLAT_FEE
    - PACKAGE
    - TIERED
    type: string
    x-enum-varnames:
    - BILLING_MODEL_FLAT_FEE
    - BILLING_MODEL_PACKAGE
    - BILLING_MODEL_TIERED
  types.BillingPeriod:
    enum:
    - MONTHLY
    - ANNUAL
    - WEEKLY
    - DAILY
    - QUARTERLY
    - HALF_YEARLY
    type: string
    x-enum-varnames:
    - BILLING_PERIOD_MONTHLY
    - BILLING_PERIOD_ANNUAL
    - BILLING_PERIOD_WEEKLY
    - BILLING_PERIOD_DAILY
    - BILLING_PERIOD_QUARTER
    - BILLING_PERIOD_HALF_YEAR
  types.BillingTier:
    enum:
    - VOLUME
    - SLAB
    type: string
    x-enum-varnames:
    - BILLING_TIER_VOLUME
    - BILLING_TIER_SLAB
<<<<<<< HEAD
  types.ConnectionFilter:
    properties:
      connection_ids:
        items:
          type: string
        type: array
      end_time:
        type: string
      expand:
        type: string
      filters:
        items:
          $ref: '#/definitions/types.FilterCondition'
        type: array
      limit:
        maximum: 1000
        minimum: 1
        type: integer
      offset:
        minimum: 0
        type: integer
      order:
        enum:
        - asc
        - desc
        type: string
      provider_type:
        $ref: '#/definitions/types.SecretProvider'
      sort:
        items:
          $ref: '#/definitions/types.SortCondition'
        type: array
      start_time:
        type: string
      status:
        $ref: '#/definitions/types.Status'
    type: object
  types.ConnectionMetadata:
    properties:
      generic:
        $ref: '#/definitions/types.GenericConnectionMetadata'
      stripe:
        $ref: '#/definitions/types.StripeConnectionMetadata'
    type: object
=======
  types.CouponCadence:
    enum:
    - once
    - repeated
    - forever
    type: string
    x-enum-varnames:
    - CouponCadenceOnce
    - CouponCadenceRepeated
    - CouponCadenceForever
  types.CouponType:
    enum:
    - fixed
    - percentage
    type: string
    x-enum-varnames:
    - CouponTypeFixed
    - CouponTypePercentage
>>>>>>> 9e7b51b6
  types.CreditGrantCadence:
    enum:
    - ONETIME
    - RECURRING
    type: string
    x-enum-varnames:
    - CreditGrantCadenceOneTime
    - CreditGrantCadenceRecurring
  types.CreditGrantExpiryDurationUnit:
    enum:
    - DAY
    - WEEK
    - MONTH
    - YEAR
    type: string
    x-enum-varnames:
    - CreditGrantExpiryDurationUnitDays
    - CreditGrantExpiryDurationUnitWeeks
    - CreditGrantExpiryDurationUnitMonths
    - CreditGrantExpiryDurationUnitYears
  types.CreditGrantExpiryType:
    enum:
    - NEVER
    - DURATION
    - BILLING_CYCLE
    type: string
    x-enum-varnames:
    - CreditGrantExpiryTypeNever
    - CreditGrantExpiryTypeDuration
    - CreditGrantExpiryTypeBillingCycle
  types.CreditGrantPeriod:
    enum:
    - DAILY
    - WEEKLY
    - MONTHLY
    - ANNUAL
    - QUARTERLY
    - HALF_YEARLY
    type: string
    x-enum-varnames:
    - CREDIT_GRANT_PERIOD_DAILY
    - CREDIT_GRANT_PERIOD_WEEKLY
    - CREDIT_GRANT_PERIOD_MONTHLY
    - CREDIT_GRANT_PERIOD_ANNUAL
    - CREDIT_GRANT_PERIOD_QUARTER
    - CREDIT_GRANT_PERIOD_HALF_YEARLY
  types.CreditGrantScope:
    enum:
    - PLAN
    - SUBSCRIPTION
    type: string
    x-enum-varnames:
    - CreditGrantScopePlan
    - CreditGrantScopeSubscription
  types.CreditNoteReason:
    enum:
    - DUPLICATE
    - FRAUDULENT
    - ORDER_CHANGE
    - UNSATISFACTORY
    - SERVICE_ISSUE
    - BILLING_ERROR
    - SUBSCRIPTION_CANCELLATION
    type: string
    x-enum-varnames:
    - CreditNoteReasonDuplicate
    - CreditNoteReasonFraudulent
    - CreditNoteReasonOrderChange
    - CreditNoteReasonUnsatisfactory
    - CreditNoteReasonService
    - CreditNoteReasonBillingError
    - CreditNoteReasonSubscriptionCancellation
  types.CreditNoteStatus:
    enum:
    - DRAFT
    - FINALIZED
    - VOIDED
    type: string
    x-enum-varnames:
    - CreditNoteStatusDraft
    - CreditNoteStatusFinalized
    - CreditNoteStatusVoided
  types.CreditNoteType:
    enum:
    - ADJUSTMENT
    - REFUND
    type: string
    x-enum-varnames:
    - CreditNoteTypeAdjustment
    - CreditNoteTypeRefund
  types.CustomerFilter:
    properties:
      customer_ids:
        items:
          type: string
        type: array
      email:
        type: string
      end_time:
        type: string
      expand:
        type: string
      external_id:
        type: string
      external_ids:
        items:
          type: string
        type: array
      filters:
        items:
          $ref: '#/definitions/types.FilterCondition'
        type: array
      limit:
        maximum: 1000
        minimum: 1
        type: integer
      offset:
        minimum: 0
        type: integer
      order:
        enum:
        - asc
        - desc
        type: string
      sort:
        items:
          $ref: '#/definitions/types.SortCondition'
        type: array
      start_time:
        type: string
      status:
        $ref: '#/definitions/types.Status'
    type: object
  types.DataType:
    enum:
    - string
    - number
    - date
    - array
    type: string
    x-enum-varnames:
    - DataTypeString
    - DataTypeNumber
    - DataTypeDate
    - DataTypeArray
  types.EntitlementFilter:
    properties:
      end_time:
        type: string
      expand:
        type: string
      feature_ids:
        items:
          type: string
        type: array
      feature_type:
        $ref: '#/definitions/types.FeatureType'
      filters:
        description: Specific filters for entitlements
        items:
          $ref: '#/definitions/types.FilterCondition'
        type: array
      is_enabled:
        type: boolean
      limit:
        maximum: 1000
        minimum: 1
        type: integer
      offset:
        minimum: 0
        type: integer
      order:
        enum:
        - asc
        - desc
        type: string
      plan_ids:
        items:
          type: string
        type: array
      sort:
        items:
          $ref: '#/definitions/types.SortCondition'
        type: array
      start_time:
        type: string
      status:
        $ref: '#/definitions/types.Status'
    type: object
  types.EntityType:
    enum:
    - EVENTS
    - PRICES
    - CUSTOMERS
    type: string
    x-enum-varnames:
    - EntityTypeEvents
    - EntityTypePrices
    - EntityTypeCustomers
  types.FeatureFilter:
    properties:
      end_time:
        type: string
      expand:
        type: string
      feature_ids:
        description: Feature specific filters
        items:
          type: string
        type: array
      filters:
        description: filters allows complex filtering based on multiple fields
        items:
          $ref: '#/definitions/types.FilterCondition'
        type: array
      limit:
        maximum: 1000
        minimum: 1
        type: integer
      lookup_key:
        type: string
      meter_ids:
        items:
          type: string
        type: array
      name_contains:
        type: string
      offset:
        minimum: 0
        type: integer
      order:
        enum:
        - asc
        - desc
        type: string
      sort:
        items:
          $ref: '#/definitions/types.SortCondition'
        type: array
      start_time:
        type: string
      status:
        $ref: '#/definitions/types.Status'
    type: object
  types.FeatureType:
    enum:
    - metered
    - boolean
    - static
    type: string
    x-enum-varnames:
    - FeatureTypeMetered
    - FeatureTypeBoolean
    - FeatureTypeStatic
  types.FileType:
    enum:
    - CSV
    - JSON
    type: string
    x-enum-varnames:
    - FileTypeCSV
    - FileTypeJSON
  types.FilterCondition:
    properties:
      data_type:
        $ref: '#/definitions/types.DataType'
      field:
        type: string
      operator:
        $ref: '#/definitions/types.FilterOperatorType'
      value:
        $ref: '#/definitions/github_com_flexprice_flexprice_internal_types.Value'
    type: object
  types.FilterOperatorType:
    enum:
    - eq
    - contains
    - gt
    - lt
    - in
    - not_in
    - before
    - after
    type: string
    x-enum-varnames:
    - EQUAL
    - CONTAINS
    - GREATER_THAN
    - LESS_THAN
    - IN
    - NOT_IN
    - BEFORE
    - AFTER
  types.GenericConnectionMetadata:
    properties:
      data:
        additionalProperties: true
        type: object
    type: object
  types.IntegrationEntityType:
    enum:
    - customer
    - plan
    - invoice
    - subscription
    - payment
    - credit_note
    type: string
    x-enum-varnames:
    - IntegrationEntityTypeCustomer
    - IntegrationEntityTypePlan
    - IntegrationEntityTypeInvoice
    - IntegrationEntityTypeSubscription
    - IntegrationEntityTypePayment
    - IntegrationEntityTypeCreditNote
  types.InvoiceBillingReason:
    enum:
    - SUBSCRIPTION_CREATE
    - SUBSCRIPTION_CYCLE
    - SUBSCRIPTION_UPDATE
    - MANUAL
    type: string
    x-enum-varnames:
    - InvoiceBillingReasonSubscriptionCreate
    - InvoiceBillingReasonSubscriptionCycle
    - InvoiceBillingReasonSubscriptionUpdate
    - InvoiceBillingReasonManual
  types.InvoiceCadence:
    enum:
    - ARREAR
    - ADVANCE
    type: string
    x-enum-varnames:
    - InvoiceCadenceArrear
    - InvoiceCadenceAdvance
  types.InvoiceFilter:
    properties:
      amount_due_gt:
        description: |-
          amount_due_gt filters invoices with a total amount due greater than the specified value
          Useful for finding invoices above a certain threshold or identifying high-value invoices
        type: number
      amount_remaining_gt:
        description: |-
          amount_remaining_gt filters invoices with an outstanding balance greater than the specified value
          Useful for finding invoices that still have significant unpaid amounts
        type: number
      customer_id:
        description: |-
          customer_id filters invoices for a specific customer using FlexPrice's internal customer ID
          This is the ID returned by FlexPrice when creating or retrieving customers
        type: string
      end_time:
        type: string
      expand:
        type: string
      external_customer_id:
        description: |-
          external_customer_id filters invoices for a customer using your system's customer identifier
          This is the ID you provided when creating the customer in FlexPrice
        type: string
      filters:
        items:
          $ref: '#/definitions/types.FilterCondition'
        type: array
      invoice_ids:
        description: |-
          invoice_ids restricts results to invoices with the specified IDs
          Use this to retrieve specific invoices when you know their exact identifiers
        items:
          type: string
        type: array
      invoice_status:
        description: |-
          invoice_status filters by the current state of invoices in their lifecycle
          Multiple statuses can be specified to include invoices in any of the listed states
        items:
          $ref: '#/definitions/types.InvoiceStatus'
        type: array
      invoice_type:
        allOf:
        - $ref: '#/definitions/types.InvoiceType'
        description: |-
          invoice_type filters by the nature of the invoice (SUBSCRIPTION, ONE_OFF, or CREDIT)
          Use this to separate recurring charges from one-time fees or credit adjustments
      limit:
        maximum: 1000
        minimum: 1
        type: integer
      offset:
        minimum: 0
        type: integer
      order:
        enum:
        - asc
        - desc
        type: string
      payment_status:
        description: |-
          payment_status filters by the payment state of invoices
          Multiple statuses can be specified to include invoices with any of the listed payment states
        items:
          $ref: '#/definitions/types.PaymentStatus'
        type: array
      sort:
        items:
          $ref: '#/definitions/types.SortCondition'
        type: array
      start_time:
        type: string
      status:
        $ref: '#/definitions/types.Status'
      subscription_id:
        description: |-
          subscription_id filters invoices generated for a specific subscription
          Only returns invoices that were created as part of the specified subscription's billing
        type: string
    type: object
  types.InvoiceStatus:
    enum:
    - DRAFT
    - FINALIZED
    - VOIDED
    type: string
    x-enum-varnames:
    - InvoiceStatusDraft
    - InvoiceStatusFinalized
    - InvoiceStatusVoided
  types.InvoiceType:
    enum:
    - SUBSCRIPTION
    - ONE_OFF
    - CREDIT
    type: string
    x-enum-varnames:
    - InvoiceTypeSubscription
    - InvoiceTypeOneOff
    - InvoiceTypeCredit
  types.Metadata:
    additionalProperties:
      type: string
    type: object
  types.PaginationResponse:
    properties:
      limit:
        type: integer
      offset:
        type: integer
      total:
        type: integer
    type: object
  types.PauseMode:
    enum:
    - immediate
    - scheduled
    - period_end
    type: string
    x-enum-varnames:
    - PauseModeImmediate
    - PauseModeScheduled
    - PauseModePeriodEnd
  types.PauseStatus:
    enum:
    - none
    - active
    - scheduled
    - completed
    - cancelled
    type: string
    x-enum-varnames:
    - PauseStatusNone
    - PauseStatusActive
    - PauseStatusScheduled
    - PauseStatusCompleted
    - PauseStatusCancelled
  types.PaymentDestinationType:
    enum:
    - INVOICE
    type: string
    x-enum-varnames:
    - PaymentDestinationTypeInvoice
  types.PaymentGatewayType:
    enum:
    - stripe
    - razorpay
    - finix
    type: string
    x-enum-varnames:
    - PaymentGatewayTypeStripe
    - PaymentGatewayTypeRazorpay
    - PaymentGatewayTypeFinix
  types.PaymentMethodType:
    enum:
    - CARD
    - ACH
    - OFFLINE
    - CREDITS
    - PAYMENT_LINK
    type: string
    x-enum-varnames:
    - PaymentMethodTypeCard
    - PaymentMethodTypeACH
    - PaymentMethodTypeOffline
    - PaymentMethodTypeCredits
    - PaymentMethodTypePaymentLink
  types.PaymentStatus:
    enum:
    - INITIATED
    - PENDING
    - PROCESSING
    - SUCCEEDED
    - FAILED
    - REFUNDED
    - PARTIALLY_REFUNDED
    type: string
    x-enum-varnames:
    - PaymentStatusInitiated
    - PaymentStatusPending
    - PaymentStatusProcessing
    - PaymentStatusSucceeded
    - PaymentStatusFailed
    - PaymentStatusRefunded
    - PaymentStatusPartiallyRefunded
  types.PlanFilter:
    properties:
      end_time:
        type: string
      expand:
        type: string
      filters:
        description: filters allows complex filtering based on multiple fields
        items:
          $ref: '#/definitions/types.FilterCondition'
        type: array
      limit:
        maximum: 1000
        minimum: 1
        type: integer
      offset:
        minimum: 0
        type: integer
      order:
        enum:
        - asc
        - desc
        type: string
      plan_ids:
        items:
          type: string
        type: array
      sort:
        items:
          $ref: '#/definitions/types.SortCondition'
        type: array
      start_time:
        type: string
      status:
        $ref: '#/definitions/types.Status'
    type: object
  types.PriceScope:
    enum:
    - PLAN
    - SUBSCRIPTION
    type: string
    x-enum-varnames:
    - PRICE_SCOPE_PLAN
    - PRICE_SCOPE_SUBSCRIPTION
  types.PriceType:
    enum:
    - USAGE
    - FIXED
    type: string
    x-enum-varnames:
    - PRICE_TYPE_USAGE
    - PRICE_TYPE_FIXED
  types.PriceUnitType:
    enum:
    - FIAT
    - CUSTOM
    type: string
    x-enum-varnames:
    - PRICE_UNIT_TYPE_FIAT
    - PRICE_UNIT_TYPE_CUSTOM
  types.QueryFilter:
    properties:
      expand:
        type: string
      limit:
        maximum: 1000
        minimum: 1
        type: integer
      offset:
        minimum: 0
        type: integer
      order:
        enum:
        - asc
        - desc
        type: string
      sort:
        type: string
      status:
        $ref: '#/definitions/types.Status'
    type: object
  types.ResetUsage:
    enum:
    - BILLING_PERIOD
    - NEVER
    type: string
    x-enum-varnames:
    - ResetUsageBillingPeriod
    - ResetUsageNever
  types.ResumeMode:
    enum:
    - immediate
    - scheduled
    - auto
    type: string
    x-enum-varnames:
    - ResumeModeImmediate
    - ResumeModeScheduled
    - ResumeModeAuto
  types.ScheduleEndBehavior:
    enum:
    - RELEASE
    - CANCEL
    type: string
    x-enum-varnames:
    - EndBehaviorRelease
    - EndBehaviorCancel
  types.SecretProvider:
    enum:
    - flexprice
    - stripe
    - razorpay
    type: string
    x-enum-varnames:
    - SecretProviderFlexPrice
    - SecretProviderStripe
    - SecretProviderRazorpay
  types.SecretType:
    enum:
    - private_key
    - publishable_key
    - integration
    type: string
    x-enum-varnames:
    - SecretTypePrivateKey
    - SecretTypePublishableKey
    - SecretTypeIntegration
  types.SortCondition:
    properties:
      direction:
        $ref: '#/definitions/types.SortDirection'
      field:
        type: string
    type: object
  types.SortDirection:
    enum:
    - asc
    - desc
    type: string
    x-enum-varnames:
    - SortDirectionAsc
    - SortDirectionDesc
  types.Status:
    enum:
    - published
    - deleted
    - archived
    type: string
    x-enum-varnames:
    - StatusPublished
    - StatusDeleted
    - StatusArchived
<<<<<<< HEAD
  types.StripeConnectionMetadata:
    properties:
      account_id:
        type: string
      publishable_key:
        type: string
      secret_key:
        type: string
      webhook_secret:
        type: string
=======
  types.SubscriptionFilter:
    properties:
      active_at:
        description: ActiveAt filters subscriptions that are active at the given time
        type: string
      billing_cadence:
        description: BillingCadence filters by billing cadence
        items:
          $ref: '#/definitions/types.BillingCadence'
        type: array
      billing_period:
        description: BillingPeriod filters by billing period
        items:
          $ref: '#/definitions/types.BillingPeriod'
        type: array
      customer_id:
        description: CustomerID filters by customer ID
        type: string
      end_time:
        type: string
      expand:
        type: string
      filters:
        items:
          $ref: '#/definitions/types.FilterCondition'
        type: array
      limit:
        maximum: 1000
        minimum: 1
        type: integer
      offset:
        minimum: 0
        type: integer
      order:
        enum:
        - asc
        - desc
        type: string
      plan_id:
        description: PlanID filters by plan ID
        type: string
      sort:
        items:
          $ref: '#/definitions/types.SortCondition'
        type: array
      start_time:
        type: string
      status:
        $ref: '#/definitions/types.Status'
      subscription_ids:
        items:
          type: string
        type: array
      subscription_status:
        description: SubscriptionStatus filters by subscription status
        items:
          $ref: '#/definitions/types.SubscriptionStatus'
        type: array
      with_line_items:
        description: WithLineItems includes line items in the response
        type: boolean
>>>>>>> 9e7b51b6
    type: object
  types.SubscriptionScheduleStatus:
    enum:
    - ACTIVE
    - RELEASED
    - CANCELED
    type: string
    x-enum-varnames:
    - ScheduleStatusActive
    - ScheduleStatusReleased
    - ScheduleStatusCanceled
  types.SubscriptionStatus:
    enum:
    - active
    - paused
    - cancelled
    - incomplete
    - incomplete_expired
    - past_due
    - trialing
    - unpaid
    type: string
    x-enum-varnames:
    - SubscriptionStatusActive
    - SubscriptionStatusPaused
    - SubscriptionStatusCancelled
    - SubscriptionStatusIncomplete
    - SubscriptionStatusIncompleteExpired
    - SubscriptionStatusPastDue
    - SubscriptionStatusTrialing
    - SubscriptionStatusUnpaid
  types.TaskStatus:
    enum:
    - PENDING
    - PROCESSING
    - COMPLETED
    - FAILED
    type: string
    x-enum-varnames:
    - TaskStatusPending
    - TaskStatusProcessing
    - TaskStatusCompleted
    - TaskStatusFailed
  types.TaskType:
    enum:
    - IMPORT
    - EXPORT
    type: string
    x-enum-varnames:
    - TaskTypeImport
    - TaskTypeExport
  types.TimeRangeFilter:
    properties:
      end_time:
        type: string
      start_time:
        type: string
    type: object
  types.TransactionReason:
    enum:
    - INVOICE_PAYMENT
    - FREE_CREDIT_GRANT
    - SUBSCRIPTION_CREDIT_GRANT
    - PURCHASED_CREDIT_INVOICED
    - PURCHASED_CREDIT_DIRECT
    - CREDIT_NOTE
    - CREDIT_EXPIRED
    - WALLET_TERMINATION
    type: string
    x-enum-varnames:
    - TransactionReasonInvoicePayment
    - TransactionReasonFreeCredit
    - TransactionReasonSubscriptionCredit
    - TransactionReasonPurchasedCreditInvoiced
    - TransactionReasonPurchasedCreditDirect
    - TransactionReasonCreditNote
    - TransactionReasonCreditExpired
    - TransactionReasonWalletTermination
  types.TransactionStatus:
    enum:
    - pending
    - completed
    - failed
    type: string
    x-enum-varnames:
    - TransactionStatusPending
    - TransactionStatusCompleted
    - TransactionStatusFailed
  types.TransactionType:
    enum:
    - credit
    - debit
    type: string
    x-enum-varnames:
    - TransactionTypeCredit
    - TransactionTypeDebit
  types.WalletConfig:
    properties:
      allowed_price_types:
        description: |-
          AllowedPriceTypes is a list of price types that are allowed for the wallet
          nil means all price types are allowed
        items:
          $ref: '#/definitions/types.WalletConfigPriceType'
        type: array
    type: object
  types.WalletConfigPriceType:
    enum:
    - ALL
    - USAGE
    - FIXED
    type: string
    x-enum-varnames:
    - WalletConfigPriceTypeAll
    - WalletConfigPriceTypeUsage
    - WalletConfigPriceTypeFixed
  types.WalletStatus:
    enum:
    - active
    - frozen
    - closed
    type: string
    x-enum-varnames:
    - WalletStatusActive
    - WalletStatusFrozen
    - WalletStatusClosed
  types.WalletTxReferenceType:
    enum:
    - PAYMENT
    - EXTERNAL
    - REQUEST
    type: string
    x-enum-varnames:
    - WalletTxReferenceTypePayment
    - WalletTxReferenceTypeExternal
    - WalletTxReferenceTypeRequest
  types.WalletType:
    enum:
    - PROMOTIONAL
    - PRE_PAID
    type: string
    x-enum-varnames:
    - WalletTypePromotional
    - WalletTypePrePaid
  types.WindowSize:
    enum:
    - MINUTE
    - 15MIN
    - 30MIN
    - HOUR
    - 3HOUR
    - 6HOUR
    - 12HOUR
    - DAY
    - WEEK
    type: string
    x-enum-varnames:
    - WindowSizeMinute
    - WindowSize15Min
    - WindowSize30Min
    - WindowSizeHour
    - WindowSize3Hour
    - WindowSize6Hour
    - WindowSize12Hour
    - WindowSizeDay
    - WindowSizeWeek
info:
  contact: {}
  description: FlexPrice API Service
  title: FlexPrice API
  version: "1.0"
paths:
  /auth/login:
    post:
      consumes:
      - application/json
      description: Login a user
      parameters:
      - description: Login request
        in: body
        name: login
        required: true
        schema:
          $ref: '#/definitions/dto.LoginRequest'
      produces:
      - application/json
      responses:
        "200":
          description: OK
          schema:
            $ref: '#/definitions/dto.AuthResponse'
        "400":
          description: Bad Request
          schema:
            $ref: '#/definitions/errors.ErrorResponse'
      summary: Login
      tags:
      - Auth
  /auth/signup:
    post:
      consumes:
      - application/json
      description: Sign up a new user
      parameters:
      - description: Sign up request
        in: body
        name: signup
        required: true
        schema:
          $ref: '#/definitions/dto.SignUpRequest'
      produces:
      - application/json
      responses:
        "200":
          description: OK
          schema:
            $ref: '#/definitions/dto.AuthResponse'
        "400":
          description: Bad Request
          schema:
            $ref: '#/definitions/errors.ErrorResponse'
      summary: Sign up
      tags:
      - Auth
  /connections:
    get:
      consumes:
      - application/json
      description: Get a list of connections
      parameters:
      - collectionFormat: csv
        in: query
        items:
          type: string
        name: connection_ids
        type: array
      - in: query
        name: end_time
        type: string
      - in: query
        name: expand
        type: string
      - in: query
        maximum: 1000
        minimum: 1
        name: limit
        type: integer
      - in: query
        minimum: 0
        name: offset
        type: integer
      - enum:
        - asc
        - desc
        in: query
        name: order
        type: string
      - enum:
        - flexprice
        - stripe
        - razorpay
        in: query
        name: provider_type
        type: string
        x-enum-varnames:
        - SecretProviderFlexPrice
        - SecretProviderStripe
        - SecretProviderRazorpay
      - in: query
        name: start_time
        type: string
      - enum:
        - published
        - deleted
        - archived
        in: query
        name: status
        type: string
        x-enum-varnames:
        - StatusPublished
        - StatusDeleted
        - StatusArchived
      produces:
      - application/json
      responses:
        "200":
          description: OK
          schema:
            $ref: '#/definitions/dto.ListConnectionsResponse'
        "400":
          description: Bad Request
          schema:
            $ref: '#/definitions/errors.ErrorResponse'
        "500":
          description: Internal Server Error
          schema:
            $ref: '#/definitions/errors.ErrorResponse'
      security:
      - ApiKeyAuth: []
      summary: Get connections
      tags:
      - Connections
    post:
      consumes:
      - application/json
      description: Create a new integration connection
      parameters:
      - description: Connection
        in: body
        name: connection
        required: true
        schema:
          $ref: '#/definitions/dto.CreateConnectionRequest'
      produces:
      - application/json
      responses:
        "201":
          description: Created
          schema:
            $ref: '#/definitions/dto.ConnectionResponse'
        "400":
          description: Bad Request
          schema:
            $ref: '#/definitions/errors.ErrorResponse'
        "500":
          description: Internal Server Error
          schema:
            $ref: '#/definitions/errors.ErrorResponse'
      security:
      - ApiKeyAuth: []
      summary: Create a connection
      tags:
      - Connections
  /connections/{id}:
    delete:
      consumes:
      - application/json
      description: Delete a connection by ID
      parameters:
      - description: Connection ID
        in: path
        name: id
        required: true
        type: string
      produces:
      - application/json
      responses:
        "204":
          description: No Content
        "400":
          description: Bad Request
          schema:
            $ref: '#/definitions/errors.ErrorResponse'
        "404":
          description: Not Found
          schema:
            $ref: '#/definitions/errors.ErrorResponse'
        "500":
          description: Internal Server Error
          schema:
            $ref: '#/definitions/errors.ErrorResponse'
      security:
      - ApiKeyAuth: []
      summary: Delete a connection
      tags:
      - Connections
    get:
      consumes:
      - application/json
      description: Get a connection by ID
      parameters:
      - description: Connection ID
        in: path
        name: id
        required: true
        type: string
      produces:
      - application/json
      responses:
        "200":
          description: OK
          schema:
            $ref: '#/definitions/dto.ConnectionResponse'
        "400":
          description: Bad Request
          schema:
            $ref: '#/definitions/errors.ErrorResponse'
        "404":
          description: Not Found
          schema:
            $ref: '#/definitions/errors.ErrorResponse'
        "500":
          description: Internal Server Error
          schema:
            $ref: '#/definitions/errors.ErrorResponse'
      security:
      - ApiKeyAuth: []
      summary: Get a connection
      tags:
      - Connections
    put:
      consumes:
      - application/json
      description: Update a connection by ID
      parameters:
      - description: Connection ID
        in: path
        name: id
        required: true
        type: string
      - description: Connection
        in: body
        name: connection
        required: true
        schema:
          $ref: '#/definitions/dto.UpdateConnectionRequest'
      produces:
      - application/json
      responses:
        "200":
          description: OK
          schema:
            $ref: '#/definitions/dto.ConnectionResponse'
        "400":
          description: Bad Request
          schema:
            $ref: '#/definitions/errors.ErrorResponse'
        "404":
          description: Not Found
          schema:
            $ref: '#/definitions/errors.ErrorResponse'
        "500":
          description: Internal Server Error
          schema:
            $ref: '#/definitions/errors.ErrorResponse'
      security:
      - ApiKeyAuth: []
      summary: Update a connection
      tags:
      - Connections
  /connections/search:
    post:
      consumes:
      - application/json
      description: List connections by filter
      parameters:
      - description: Filter
        in: body
        name: filter
        required: true
        schema:
          $ref: '#/definitions/types.ConnectionFilter'
      produces:
      - application/json
      responses:
        "200":
          description: OK
          schema:
            $ref: '#/definitions/dto.ListConnectionsResponse'
        "400":
          description: Bad Request
          schema:
            $ref: '#/definitions/errors.ErrorResponse'
        "500":
          description: Internal Server Error
          schema:
            $ref: '#/definitions/errors.ErrorResponse'
      security:
      - ApiKeyAuth: []
      summary: List connections by filter
      tags:
      - Connections
  /cost:
    get:
      consumes:
      - application/json
      description: List cost sheets with optional filtering
      parameters:
      - collectionFormat: csv
        description: CostsheetIDs allows filtering by specific costsheet IDs
        in: query
        items:
          type: string
        name: costsheetIDs
        type: array
      - description: EnvironmentID filters by specific environment ID
        in: query
        name: environmentID
        type: string
      - collectionFormat: csv
        description: MeterIDs filters by specific meter IDs
        in: query
        items:
          type: string
        name: meterIDs
        type: array
      - collectionFormat: csv
        description: PriceIDs filters by specific price IDs
        in: query
        items:
          type: string
        name: priceIDs
        type: array
      - description: Status filters by costsheet status
        enum:
        - published
        - deleted
        - archived
        in: query
        name: status
        type: string
        x-enum-varnames:
        - StatusPublished
        - StatusDeleted
        - StatusArchived
      - description: TenantID filters by specific tenant ID
        in: query
        name: tenantID
        type: string
      produces:
      - application/json
      responses:
        "200":
          description: OK
          schema:
            $ref: '#/definitions/dto.ListCostSheetsResponse'
        "400":
          description: Bad Request
          schema:
            $ref: '#/definitions/errors.ErrorResponse'
        "500":
          description: Internal Server Error
          schema:
            $ref: '#/definitions/errors.ErrorResponse'
      security:
      - ApiKeyAuth: []
      summary: List cost sheets
      tags:
      - CostSheets
    post:
      consumes:
      - application/json
      description: Create a new cost sheet with the specified configuration
      parameters:
      - description: Cost sheet configuration
        in: body
        name: costsheet
        required: true
        schema:
          $ref: '#/definitions/dto.CreateCostSheetRequest'
      produces:
      - application/json
      responses:
        "201":
          description: Created
          schema:
            $ref: '#/definitions/dto.CostSheetResponse'
        "400":
          description: Bad Request
          schema:
            $ref: '#/definitions/errors.ErrorResponse'
        "409":
          description: Conflict
          schema:
            $ref: '#/definitions/errors.ErrorResponse'
        "500":
          description: Internal Server Error
          schema:
            $ref: '#/definitions/errors.ErrorResponse'
      security:
      - ApiKeyAuth: []
      summary: Create a new cost sheet
      tags:
      - CostSheets
  /cost/{id}:
    delete:
      consumes:
      - application/json
      description: Delete a cost sheet. If status is published/draft, it will be archived.
        If already archived, it will be deleted from database.
      parameters:
      - description: Cost Sheet ID
        in: path
        name: id
        required: true
        type: string
      produces:
      - application/json
      responses:
        "204":
          description: No Content
        "400":
          description: Bad Request
          schema:
            $ref: '#/definitions/errors.ErrorResponse'
        "404":
          description: Not Found
          schema:
            $ref: '#/definitions/errors.ErrorResponse'
        "500":
          description: Internal Server Error
          schema:
            $ref: '#/definitions/errors.ErrorResponse'
      security:
      - ApiKeyAuth: []
      summary: Delete a cost sheet
      tags:
      - CostSheets
    get:
      consumes:
      - application/json
      description: Get a cost sheet by ID
      parameters:
      - description: Cost Sheet ID
        in: path
        name: id
        required: true
        type: string
      produces:
      - application/json
      responses:
        "200":
          description: OK
          schema:
            $ref: '#/definitions/dto.CostSheetResponse'
        "400":
          description: Bad Request
          schema:
            $ref: '#/definitions/errors.ErrorResponse'
        "500":
          description: Internal Server Error
          schema:
            $ref: '#/definitions/errors.ErrorResponse'
      security:
      - ApiKeyAuth: []
      summary: Get a cost sheet by ID
      tags:
      - CostSheets
    put:
      consumes:
      - application/json
      description: Update a cost sheet with the specified configuration
      parameters:
      - description: Cost Sheet ID
        in: path
        name: id
        required: true
        type: string
      - description: Cost sheet configuration
        in: body
        name: costsheet
        required: true
        schema:
          $ref: '#/definitions/dto.UpdateCostSheetRequest'
      produces:
      - application/json
      responses:
        "200":
          description: OK
          schema:
            $ref: '#/definitions/dto.CostSheetResponse'
        "400":
          description: Bad Request
          schema:
            $ref: '#/definitions/errors.ErrorResponse'
        "500":
          description: Internal Server Error
          schema:
            $ref: '#/definitions/errors.ErrorResponse'
      security:
      - ApiKeyAuth: []
      summary: Update a cost sheet
      tags:
      - CostSheets
  /cost/breakdown/{subscription_id}:
    get:
      consumes:
      - application/json
      description: Get cost breakdown for a time period
      parameters:
      - description: Subscription ID
        in: path
        name: subscription_id
        required: true
        type: string
      - description: Start time (RFC3339)
        in: query
        name: start_time
        type: string
      - description: End time (RFC3339)
        in: query
        name: end_time
        type: string
      produces:
      - application/json
      responses:
        "200":
          description: OK
          schema:
            $ref: '#/definitions/dto.CostBreakdownResponse'
        "400":
          description: Bad Request
          schema:
            $ref: '#/definitions/errors.ErrorResponse'
        "500":
          description: Internal Server Error
          schema:
            $ref: '#/definitions/errors.ErrorResponse'
      security:
      - ApiKeyAuth: []
      summary: Get cost breakdown
      tags:
      - CostSheets
  /cost/roi:
    post:
      consumes:
      - application/json
      description: Calculate ROI (Return on Investment) for a given cost sheet
      parameters:
      - description: ROI calculation request
        in: body
        name: request
        required: true
        schema:
          $ref: '#/definitions/dto.CalculateROIRequest'
      produces:
      - application/json
      responses:
        "200":
          description: OK
          schema:
            $ref: '#/definitions/dto.ROIResponse'
        "400":
          description: Bad Request
          schema:
            $ref: '#/definitions/errors.ErrorResponse'
        "500":
          description: Internal Server Error
          schema:
            $ref: '#/definitions/errors.ErrorResponse'
      security:
      - ApiKeyAuth: []
      summary: Calculate ROI for cost sheet
      tags:
      - CostSheets
  /coupons:
    get:
      consumes:
      - application/json
      description: Lists coupons with filtering
      parameters:
      - collectionFormat: csv
        in: query
        items:
          type: string
        name: coupon_ids
        type: array
      - in: query
        name: expand
        type: string
      - in: query
        maximum: 1000
        minimum: 1
        name: limit
        type: integer
      - in: query
        minimum: 0
        name: offset
        type: integer
      - enum:
        - asc
        - desc
        in: query
        name: order
        type: string
      - enum:
        - published
        - deleted
        - archived
        in: query
        name: status
        type: string
        x-enum-varnames:
        - StatusPublished
        - StatusDeleted
        - StatusArchived
      produces:
      - application/json
      responses:
        "200":
          description: OK
          schema:
            $ref: '#/definitions/dto.ListCouponsResponse'
        "400":
          description: Bad Request
          schema:
            $ref: '#/definitions/errors.ErrorResponse'
        "401":
          description: Unauthorized
          schema:
            $ref: '#/definitions/errors.ErrorResponse'
        "403":
          description: Forbidden
          schema:
            $ref: '#/definitions/errors.ErrorResponse'
        "404":
          description: Not Found
          schema:
            $ref: '#/definitions/errors.ErrorResponse'
        "500":
          description: Internal Server Error
          schema:
            $ref: '#/definitions/errors.ErrorResponse'
      security:
      - ApiKeyAuth: []
      summary: List coupons with filtering
      tags:
      - Coupons
    post:
      consumes:
      - application/json
      description: Creates a new coupon
      parameters:
      - description: Coupon request
        in: body
        name: coupon
        required: true
        schema:
          $ref: '#/definitions/dto.CreateCouponRequest'
      produces:
      - application/json
      responses:
        "201":
          description: Created
          schema:
            $ref: '#/definitions/dto.CouponResponse'
        "400":
          description: Bad Request
          schema:
            $ref: '#/definitions/errors.ErrorResponse'
        "401":
          description: Unauthorized
          schema:
            $ref: '#/definitions/errors.ErrorResponse'
        "403":
          description: Forbidden
          schema:
            $ref: '#/definitions/errors.ErrorResponse'
        "404":
          description: Not Found
          schema:
            $ref: '#/definitions/errors.ErrorResponse'
        "500":
          description: Internal Server Error
          schema:
            $ref: '#/definitions/errors.ErrorResponse'
      security:
      - ApiKeyAuth: []
      summary: Create a new coupon
      tags:
      - Coupons
  /coupons/{id}:
    delete:
      consumes:
      - application/json
      description: Deletes a coupon
      parameters:
      - description: Coupon ID
        in: path
        name: id
        required: true
        type: string
      produces:
      - application/json
      responses:
        "200":
          description: OK
          schema:
            additionalProperties:
              type: string
            type: object
        "400":
          description: Bad Request
          schema:
            $ref: '#/definitions/errors.ErrorResponse'
        "401":
          description: Unauthorized
          schema:
            $ref: '#/definitions/errors.ErrorResponse'
        "403":
          description: Forbidden
          schema:
            $ref: '#/definitions/errors.ErrorResponse'
        "404":
          description: Not Found
          schema:
            $ref: '#/definitions/errors.ErrorResponse'
        "500":
          description: Internal Server Error
          schema:
            $ref: '#/definitions/errors.ErrorResponse'
      security:
      - ApiKeyAuth: []
      summary: Delete a coupon
      tags:
      - Coupons
    get:
      consumes:
      - application/json
      description: Retrieves a coupon by ID
      parameters:
      - description: Coupon ID
        in: path
        name: id
        required: true
        type: string
      produces:
      - application/json
      responses:
        "200":
          description: OK
          schema:
            $ref: '#/definitions/dto.CouponResponse'
        "400":
          description: Bad Request
          schema:
            $ref: '#/definitions/errors.ErrorResponse'
        "401":
          description: Unauthorized
          schema:
            $ref: '#/definitions/errors.ErrorResponse'
        "403":
          description: Forbidden
          schema:
            $ref: '#/definitions/errors.ErrorResponse'
        "404":
          description: Not Found
          schema:
            $ref: '#/definitions/errors.ErrorResponse'
        "500":
          description: Internal Server Error
          schema:
            $ref: '#/definitions/errors.ErrorResponse'
      security:
      - ApiKeyAuth: []
      summary: Get a coupon by ID
      tags:
      - Coupons
    put:
      consumes:
      - application/json
      description: Updates an existing coupon
      parameters:
      - description: Coupon ID
        in: path
        name: id
        required: true
        type: string
      - description: Coupon update request
        in: body
        name: coupon
        required: true
        schema:
          $ref: '#/definitions/dto.UpdateCouponRequest'
      produces:
      - application/json
      responses:
        "200":
          description: OK
          schema:
            $ref: '#/definitions/dto.CouponResponse'
        "400":
          description: Bad Request
          schema:
            $ref: '#/definitions/errors.ErrorResponse'
        "401":
          description: Unauthorized
          schema:
            $ref: '#/definitions/errors.ErrorResponse'
        "403":
          description: Forbidden
          schema:
            $ref: '#/definitions/errors.ErrorResponse'
        "404":
          description: Not Found
          schema:
            $ref: '#/definitions/errors.ErrorResponse'
        "500":
          description: Internal Server Error
          schema:
            $ref: '#/definitions/errors.ErrorResponse'
      security:
      - ApiKeyAuth: []
      summary: Update a coupon
      tags:
      - Coupons
  /creditgrants:
    get:
      consumes:
      - application/json
      description: Get credit grants with the specified filter
      parameters:
      - in: query
        name: end_time
        type: string
      - in: query
        name: expand
        type: string
      - in: query
        maximum: 1000
        minimum: 1
        name: limit
        type: integer
      - in: query
        minimum: 0
        name: offset
        type: integer
      - enum:
        - asc
        - desc
        in: query
        name: order
        type: string
      - collectionFormat: csv
        description: Specific filters for credit grants
        in: query
        items:
          type: string
        name: plan_ids
        type: array
      - enum:
        - PLAN
        - SUBSCRIPTION
        in: query
        name: scope
        type: string
        x-enum-varnames:
        - CreditGrantScopePlan
        - CreditGrantScopeSubscription
      - in: query
        name: sort
        type: string
      - in: query
        name: start_time
        type: string
      - enum:
        - published
        - deleted
        - archived
        in: query
        name: status
        type: string
        x-enum-varnames:
        - StatusPublished
        - StatusDeleted
        - StatusArchived
      - collectionFormat: csv
        in: query
        items:
          type: string
        name: subscription_ids
        type: array
      produces:
      - application/json
      responses:
        "200":
          description: OK
          schema:
            $ref: '#/definitions/dto.ListCreditGrantsResponse'
        "400":
          description: Bad Request
          schema:
            $ref: '#/definitions/errors.ErrorResponse'
        "500":
          description: Internal Server Error
          schema:
            $ref: '#/definitions/errors.ErrorResponse'
      security:
      - ApiKeyAuth: []
      summary: Get credit grants
      tags:
      - CreditGrants
    post:
      consumes:
      - application/json
      description: Create a new credit grant with the specified configuration
      parameters:
      - description: Credit Grant configuration
        in: body
        name: credit_grant
        required: true
        schema:
          $ref: '#/definitions/dto.CreateCreditGrantRequest'
      produces:
      - application/json
      responses:
        "201":
          description: Created
          schema:
            $ref: '#/definitions/dto.CreditGrantResponse'
        "400":
          description: Bad Request
          schema:
            $ref: '#/definitions/errors.ErrorResponse'
        "500":
          description: Internal Server Error
          schema:
            $ref: '#/definitions/errors.ErrorResponse'
      security:
      - ApiKeyAuth: []
      summary: Create a new credit grant
      tags:
      - CreditGrants
  /creditgrants/{id}:
    delete:
      consumes:
      - application/json
      description: Delete a credit grant
      parameters:
      - description: Credit Grant ID
        in: path
        name: id
        required: true
        type: string
      produces:
      - application/json
      responses:
        "200":
          description: OK
          schema:
            $ref: '#/definitions/gin.H'
        "400":
          description: Bad Request
          schema:
            $ref: '#/definitions/errors.ErrorResponse'
        "500":
          description: Internal Server Error
          schema:
            $ref: '#/definitions/errors.ErrorResponse'
      security:
      - ApiKeyAuth: []
      summary: Delete a credit grant
      tags:
      - CreditGrants
    get:
      consumes:
      - application/json
      description: Get a credit grant by ID
      parameters:
      - description: Credit Grant ID
        in: path
        name: id
        required: true
        type: string
      produces:
      - application/json
      responses:
        "200":
          description: OK
          schema:
            $ref: '#/definitions/dto.CreditGrantResponse'
        "400":
          description: Bad Request
          schema:
            $ref: '#/definitions/errors.ErrorResponse'
        "500":
          description: Internal Server Error
          schema:
            $ref: '#/definitions/errors.ErrorResponse'
      security:
      - ApiKeyAuth: []
      summary: Get a credit grant by ID
      tags:
      - CreditGrants
    put:
      consumes:
      - application/json
      description: Update a credit grant with the specified configuration
      parameters:
      - description: Credit Grant ID
        in: path
        name: id
        required: true
        type: string
      - description: Credit Grant configuration
        in: body
        name: credit_grant
        required: true
        schema:
          $ref: '#/definitions/dto.UpdateCreditGrantRequest'
      produces:
      - application/json
      responses:
        "200":
          description: OK
          schema:
            $ref: '#/definitions/dto.CreditGrantResponse'
        "400":
          description: Bad Request
          schema:
            $ref: '#/definitions/errors.ErrorResponse'
        "500":
          description: Internal Server Error
          schema:
            $ref: '#/definitions/errors.ErrorResponse'
      security:
      - ApiKeyAuth: []
      summary: Update a credit grant
      tags:
      - CreditGrants
  /creditnotes:
    get:
      consumes:
      - application/json
      description: Lists credit notes with filtering
      parameters:
      - collectionFormat: csv
        in: query
        items:
          type: string
        name: credit_note_ids
        type: array
      - collectionFormat: csv
        in: query
        items:
          enum:
          - DRAFT
          - FINALIZED
          - VOIDED
          type: string
        name: credit_note_status
        type: array
      - enum:
        - ADJUSTMENT
        - REFUND
        in: query
        name: credit_note_type
        type: string
        x-enum-varnames:
        - CreditNoteTypeAdjustment
        - CreditNoteTypeRefund
      - in: query
        name: end_time
        type: string
      - in: query
        name: expand
        type: string
      - in: query
        name: invoice_id
        type: string
      - in: query
        maximum: 1000
        minimum: 1
        name: limit
        type: integer
      - in: query
        minimum: 0
        name: offset
        type: integer
      - enum:
        - asc
        - desc
        in: query
        name: order
        type: string
      - in: query
        name: sort
        type: string
      - in: query
        name: start_time
        type: string
      - enum:
        - published
        - deleted
        - archived
        in: query
        name: status
        type: string
        x-enum-varnames:
        - StatusPublished
        - StatusDeleted
        - StatusArchived
      produces:
      - application/json
      responses:
        "200":
          description: OK
          schema:
            $ref: '#/definitions/dto.ListCreditNotesResponse'
        "400":
          description: Bad Request
          schema:
            $ref: '#/definitions/errors.ErrorResponse'
        "401":
          description: Unauthorized
          schema:
            $ref: '#/definitions/errors.ErrorResponse'
        "403":
          description: Forbidden
          schema:
            $ref: '#/definitions/errors.ErrorResponse'
        "404":
          description: Not Found
          schema:
            $ref: '#/definitions/errors.ErrorResponse'
        "500":
          description: Internal Server Error
          schema:
            $ref: '#/definitions/errors.ErrorResponse'
      security:
      - ApiKeyAuth: []
      summary: List credit notes with filtering
      tags:
      - Credit Notes
    post:
      consumes:
      - application/json
      description: Creates a new credit note
      parameters:
      - description: Credit note request
        in: body
        name: credit_note
        required: true
        schema:
          $ref: '#/definitions/dto.CreateCreditNoteRequest'
      produces:
      - application/json
      responses:
        "201":
          description: Created
          schema:
            $ref: '#/definitions/dto.CreditNoteResponse'
        "400":
          description: Bad Request
          schema:
            $ref: '#/definitions/errors.ErrorResponse'
        "401":
          description: Unauthorized
          schema:
            $ref: '#/definitions/errors.ErrorResponse'
        "403":
          description: Forbidden
          schema:
            $ref: '#/definitions/errors.ErrorResponse'
        "404":
          description: Not Found
          schema:
            $ref: '#/definitions/errors.ErrorResponse'
        "500":
          description: Internal Server Error
          schema:
            $ref: '#/definitions/errors.ErrorResponse'
      security:
      - ApiKeyAuth: []
      summary: Create a new credit note
      tags:
      - Credit Notes
  /creditnotes/{id}:
    get:
      consumes:
      - application/json
      description: Retrieves a credit note by ID
      parameters:
      - description: Credit note ID
        in: path
        name: id
        required: true
        type: string
      produces:
      - application/json
      responses:
        "200":
          description: OK
          schema:
            $ref: '#/definitions/dto.CreditNoteResponse'
        "400":
          description: Bad Request
          schema:
            $ref: '#/definitions/errors.ErrorResponse'
        "401":
          description: Unauthorized
          schema:
            $ref: '#/definitions/errors.ErrorResponse'
        "403":
          description: Forbidden
          schema:
            $ref: '#/definitions/errors.ErrorResponse'
        "404":
          description: Not Found
          schema:
            $ref: '#/definitions/errors.ErrorResponse'
        "500":
          description: Internal Server Error
          schema:
            $ref: '#/definitions/errors.ErrorResponse'
      security:
      - ApiKeyAuth: []
      summary: Get a credit note by ID
      tags:
      - Credit Notes
  /creditnotes/{id}/finalize:
    post:
      consumes:
      - application/json
      description: Processes a draft credit note
      parameters:
      - description: Credit note ID
        in: path
        name: id
        required: true
        type: string
      produces:
      - application/json
      responses:
        "200":
          description: OK
          schema:
            $ref: '#/definitions/dto.CreditNoteResponse'
        "400":
          description: Bad Request
          schema:
            $ref: '#/definitions/errors.ErrorResponse'
        "401":
          description: Unauthorized
          schema:
            $ref: '#/definitions/errors.ErrorResponse'
        "403":
          description: Forbidden
          schema:
            $ref: '#/definitions/errors.ErrorResponse'
        "404":
          description: Not Found
          schema:
            $ref: '#/definitions/errors.ErrorResponse'
        "500":
          description: Internal Server Error
          schema:
            $ref: '#/definitions/errors.ErrorResponse'
      security:
      - ApiKeyAuth: []
      summary: Process a draft credit note
      tags:
      - Credit Notes
  /creditnotes/{id}/void:
    post:
      consumes:
      - application/json
      description: Voids a credit note
      parameters:
      - description: Credit note ID
        in: path
        name: id
        required: true
        type: string
      produces:
      - application/json
      responses:
        "200":
          description: OK
          schema:
            $ref: '#/definitions/dto.CreditNoteResponse'
        "400":
          description: Bad Request
          schema:
            $ref: '#/definitions/errors.ErrorResponse'
        "401":
          description: Unauthorized
          schema:
            $ref: '#/definitions/errors.ErrorResponse'
        "403":
          description: Forbidden
          schema:
            $ref: '#/definitions/errors.ErrorResponse'
        "404":
          description: Not Found
          schema:
            $ref: '#/definitions/errors.ErrorResponse'
        "500":
          description: Internal Server Error
          schema:
            $ref: '#/definitions/errors.ErrorResponse'
      security:
      - ApiKeyAuth: []
      summary: Void a credit note
      tags:
      - Credit Notes
  /customers:
    get:
      consumes:
      - application/json
      description: Get customers
      parameters:
      - collectionFormat: csv
        in: query
        items:
          type: string
        name: customer_ids
        type: array
      - in: query
        name: email
        type: string
      - in: query
        name: end_time
        type: string
      - in: query
        name: expand
        type: string
      - in: query
        name: external_id
        type: string
      - collectionFormat: csv
        in: query
        items:
          type: string
        name: external_ids
        type: array
      - in: query
        maximum: 1000
        minimum: 1
        name: limit
        type: integer
      - in: query
        minimum: 0
        name: offset
        type: integer
      - enum:
        - asc
        - desc
        in: query
        name: order
        type: string
      - in: query
        name: start_time
        type: string
      - enum:
        - published
        - deleted
        - archived
        in: query
        name: status
        type: string
        x-enum-varnames:
        - StatusPublished
        - StatusDeleted
        - StatusArchived
      produces:
      - application/json
      responses:
        "200":
          description: OK
          schema:
            $ref: '#/definitions/dto.ListCustomersResponse'
        "400":
          description: Bad Request
          schema:
            $ref: '#/definitions/errors.ErrorResponse'
        "500":
          description: Internal Server Error
          schema:
            $ref: '#/definitions/errors.ErrorResponse'
      security:
      - ApiKeyAuth: []
      summary: Get customers
      tags:
      - Customers
    post:
      consumes:
      - application/json
      description: Create a customer
      parameters:
      - description: Customer
        in: body
        name: customer
        required: true
        schema:
          $ref: '#/definitions/dto.CreateCustomerRequest'
      produces:
      - application/json
      responses:
        "201":
          description: Created
          schema:
            $ref: '#/definitions/dto.CustomerResponse'
        "400":
          description: Bad Request
          schema:
            $ref: '#/definitions/errors.ErrorResponse'
        "500":
          description: Internal Server Error
          schema:
            $ref: '#/definitions/errors.ErrorResponse'
      security:
      - ApiKeyAuth: []
      summary: Create a customer
      tags:
      - Customers
  /customers/{id}:
    delete:
      consumes:
      - application/json
      description: Delete a customer
      parameters:
      - description: Customer ID
        in: path
        name: id
        required: true
        type: string
      produces:
      - application/json
      responses:
        "204":
          description: No Content
        "400":
          description: Bad Request
          schema:
            $ref: '#/definitions/errors.ErrorResponse'
        "500":
          description: Internal Server Error
          schema:
            $ref: '#/definitions/errors.ErrorResponse'
      security:
      - ApiKeyAuth: []
      summary: Delete a customer
      tags:
      - Customers
    get:
      consumes:
      - application/json
      description: Get a customer
      parameters:
      - description: Customer ID
        in: path
        name: id
        required: true
        type: string
      produces:
      - application/json
      responses:
        "200":
          description: OK
          schema:
            $ref: '#/definitions/dto.CustomerResponse'
        "400":
          description: Bad Request
          schema:
            $ref: '#/definitions/errors.ErrorResponse'
        "500":
          description: Internal Server Error
          schema:
            $ref: '#/definitions/errors.ErrorResponse'
      security:
      - ApiKeyAuth: []
      summary: Get a customer
      tags:
      - Customers
    put:
      consumes:
      - application/json
      description: Update a customer
      parameters:
      - description: Customer ID
        in: path
        name: id
        required: true
        type: string
      - description: Customer
        in: body
        name: customer
        required: true
        schema:
          $ref: '#/definitions/dto.UpdateCustomerRequest'
      produces:
      - application/json
      responses:
        "200":
          description: OK
          schema:
            $ref: '#/definitions/dto.CustomerResponse'
        "400":
          description: Bad Request
          schema:
            $ref: '#/definitions/errors.ErrorResponse'
        "500":
          description: Internal Server Error
          schema:
            $ref: '#/definitions/errors.ErrorResponse'
      security:
      - ApiKeyAuth: []
      summary: Update a customer
      tags:
      - Customers
  /customers/{id}/entitlements:
    get:
      consumes:
      - application/json
      description: Get customer entitlements
      parameters:
      - description: Customer ID
        in: path
        name: id
        required: true
        type: string
      - collectionFormat: csv
        in: query
        items:
          type: string
        name: feature_ids
        type: array
      - collectionFormat: csv
        in: query
        items:
          type: string
        name: subscription_ids
        type: array
      produces:
      - application/json
      responses:
        "200":
          description: OK
          schema:
            $ref: '#/definitions/dto.CustomerEntitlementsResponse'
        "400":
          description: Bad Request
          schema:
            $ref: '#/definitions/errors.ErrorResponse'
        "500":
          description: Internal Server Error
          schema:
            $ref: '#/definitions/errors.ErrorResponse'
      security:
      - ApiKeyAuth: []
      summary: Get customer entitlements
      tags:
      - Customers
  /customers/{id}/invoices/summary:
    get:
      consumes:
      - application/json
      description: Get a customer invoice summary
      parameters:
      - description: Customer ID
        in: path
        name: id
        required: true
        type: string
      produces:
      - application/json
      responses:
        "200":
          description: OK
          schema:
            $ref: '#/definitions/dto.CustomerMultiCurrencyInvoiceSummary'
        "400":
          description: Bad Request
          schema:
            $ref: '#/definitions/errors.ErrorResponse'
        "500":
          description: Internal Server Error
          schema:
            $ref: '#/definitions/errors.ErrorResponse'
      security:
      - ApiKeyAuth: []
      summary: Get a customer invoice summary
      tags:
      - Invoices
  /customers/{id}/usage:
    get:
      consumes:
      - application/json
      description: Get customer usage summary
      parameters:
      - description: Customer ID
        in: path
        name: id
        required: true
        type: string
      - collectionFormat: csv
        in: query
        items:
          type: string
        name: feature_ids
        type: array
      - collectionFormat: csv
        in: query
        items:
          type: string
        name: subscription_ids
        type: array
      produces:
      - application/json
      responses:
        "200":
          description: OK
          schema:
            $ref: '#/definitions/dto.CustomerUsageSummaryResponse'
        "400":
          description: Bad Request
          schema:
            $ref: '#/definitions/errors.ErrorResponse'
        "500":
          description: Internal Server Error
          schema:
            $ref: '#/definitions/errors.ErrorResponse'
      security:
      - ApiKeyAuth: []
      summary: Get customer usage summary
      tags:
      - Customers
  /customers/{id}/wallets:
    get:
      consumes:
      - application/json
      description: Get all wallets for a customer
      parameters:
      - description: Customer ID
        in: path
        name: id
        required: true
        type: string
      produces:
      - application/json
      responses:
        "200":
          description: OK
          schema:
            items:
              $ref: '#/definitions/dto.WalletResponse'
            type: array
        "400":
          description: Bad Request
          schema:
            $ref: '#/definitions/errors.ErrorResponse'
        "500":
          description: Internal Server Error
          schema:
            $ref: '#/definitions/errors.ErrorResponse'
      security:
      - ApiKeyAuth: []
      summary: Get wallets by customer ID
      tags:
      - Wallets
  /customers/lookup/{lookup_key}:
    get:
      consumes:
      - application/json
      description: Get a customer by lookup key (external_id)
      parameters:
      - description: Customer Lookup Key (external_id)
        in: path
        name: lookup_key
        required: true
        type: string
      produces:
      - application/json
      responses:
        "200":
          description: OK
          schema:
            $ref: '#/definitions/dto.CustomerResponse'
        "400":
          description: Bad Request
          schema:
            $ref: '#/definitions/errors.ErrorResponse'
        "404":
          description: Not Found
          schema:
            $ref: '#/definitions/errors.ErrorResponse'
        "500":
          description: Internal Server Error
          schema:
            $ref: '#/definitions/errors.ErrorResponse'
      security:
      - ApiKeyAuth: []
      summary: Get a customer by lookup key
      tags:
      - Customers
  /customers/search:
    post:
      consumes:
      - application/json
      description: List customers by filter
      parameters:
      - description: Filter
        in: body
        name: filter
        required: true
        schema:
          $ref: '#/definitions/types.CustomerFilter'
      produces:
      - application/json
      responses:
        "200":
          description: OK
          schema:
            $ref: '#/definitions/dto.ListCustomersResponse'
        "400":
          description: Bad Request
          schema:
            $ref: '#/definitions/errors.ErrorResponse'
        "500":
          description: Internal Server Error
          schema:
            $ref: '#/definitions/errors.ErrorResponse'
      security:
      - ApiKeyAuth: []
      summary: List customers by filter
      tags:
      - Customers
  /customers/wallets:
    get:
      consumes:
      - application/json
      description: Get all wallets for a customer by lookup key or id
      parameters:
      - in: query
        name: id
        type: string
      - default: false
        in: query
        name: include_real_time_balance
        type: boolean
      - in: query
        name: lookup_key
        type: string
      produces:
      - application/json
      responses:
        "200":
          description: OK
          schema:
            items:
              $ref: '#/definitions/dto.WalletResponse'
            type: array
        "400":
          description: Bad Request
          schema:
            $ref: '#/definitions/errors.ErrorResponse'
        "404":
          description: Not Found
          schema:
            $ref: '#/definitions/errors.ErrorResponse'
        "500":
          description: Internal Server Error
          schema:
            $ref: '#/definitions/errors.ErrorResponse'
      security:
      - ApiKeyAuth: []
      summary: Get Customer Wallets
      tags:
      - Wallets
  /entitlements:
    get:
      consumes:
      - application/json
      description: Get entitlements with the specified filter
      parameters:
      - in: query
        name: end_time
        type: string
      - in: query
        name: expand
        type: string
      - collectionFormat: csv
        in: query
        items:
          type: string
        name: feature_ids
        type: array
      - enum:
        - metered
        - boolean
        - static
        in: query
        name: feature_type
        type: string
        x-enum-varnames:
        - FeatureTypeMetered
        - FeatureTypeBoolean
        - FeatureTypeStatic
      - in: query
        name: is_enabled
        type: boolean
      - in: query
        maximum: 1000
        minimum: 1
        name: limit
        type: integer
      - in: query
        minimum: 0
        name: offset
        type: integer
      - enum:
        - asc
        - desc
        in: query
        name: order
        type: string
      - collectionFormat: csv
        in: query
        items:
          type: string
        name: plan_ids
        type: array
      - in: query
        name: start_time
        type: string
      - enum:
        - published
        - deleted
        - archived
        in: query
        name: status
        type: string
        x-enum-varnames:
        - StatusPublished
        - StatusDeleted
        - StatusArchived
      produces:
      - application/json
      responses:
        "200":
          description: OK
          schema:
            $ref: '#/definitions/dto.ListEntitlementsResponse'
        "400":
          description: Bad Request
          schema:
            $ref: '#/definitions/errors.ErrorResponse'
        "500":
          description: Internal Server Error
          schema:
            $ref: '#/definitions/errors.ErrorResponse'
      security:
      - ApiKeyAuth: []
      summary: Get entitlements
      tags:
      - Entitlements
    post:
      consumes:
      - application/json
      description: Create a new entitlement with the specified configuration
      parameters:
      - description: Entitlement configuration
        in: body
        name: entitlement
        required: true
        schema:
          $ref: '#/definitions/dto.CreateEntitlementRequest'
      produces:
      - application/json
      responses:
        "201":
          description: Created
          schema:
            $ref: '#/definitions/dto.EntitlementResponse'
        "400":
          description: Bad Request
          schema:
            $ref: '#/definitions/errors.ErrorResponse'
        "500":
          description: Internal Server Error
          schema:
            $ref: '#/definitions/errors.ErrorResponse'
      security:
      - ApiKeyAuth: []
      summary: Create a new entitlement
      tags:
      - Entitlements
  /entitlements/{id}:
    delete:
      consumes:
      - application/json
      description: Delete an entitlement
      parameters:
      - description: Entitlement ID
        in: path
        name: id
        required: true
        type: string
      produces:
      - application/json
      responses:
        "200":
          description: OK
          schema:
            $ref: '#/definitions/gin.H'
        "400":
          description: Bad Request
          schema:
            $ref: '#/definitions/errors.ErrorResponse'
        "500":
          description: Internal Server Error
          schema:
            $ref: '#/definitions/errors.ErrorResponse'
      security:
      - ApiKeyAuth: []
      summary: Delete an entitlement
      tags:
      - Entitlements
    get:
      consumes:
      - application/json
      description: Get an entitlement by ID
      parameters:
      - description: Entitlement ID
        in: path
        name: id
        required: true
        type: string
      produces:
      - application/json
      responses:
        "200":
          description: OK
          schema:
            $ref: '#/definitions/dto.EntitlementResponse'
        "400":
          description: Bad Request
          schema:
            $ref: '#/definitions/errors.ErrorResponse'
        "500":
          description: Internal Server Error
          schema:
            $ref: '#/definitions/errors.ErrorResponse'
      security:
      - ApiKeyAuth: []
      summary: Get an entitlement by ID
      tags:
      - Entitlements
    put:
      consumes:
      - application/json
      description: Update an entitlement with the specified configuration
      parameters:
      - description: Entitlement ID
        in: path
        name: id
        required: true
        type: string
      - description: Entitlement configuration
        in: body
        name: entitlement
        required: true
        schema:
          $ref: '#/definitions/dto.UpdateEntitlementRequest'
      produces:
      - application/json
      responses:
        "200":
          description: OK
          schema:
            $ref: '#/definitions/dto.EntitlementResponse'
        "400":
          description: Bad Request
          schema:
            $ref: '#/definitions/errors.ErrorResponse'
        "500":
          description: Internal Server Error
          schema:
            $ref: '#/definitions/errors.ErrorResponse'
      security:
      - ApiKeyAuth: []
      summary: Update an entitlement
      tags:
      - Entitlements
<<<<<<< HEAD
  /entity-integration-mappings:
    get:
      consumes:
      - application/json
      description: Retrieve a list of entity integration mappings with optional filtering
      parameters:
      - description: Filter by FlexPrice entity ID
        in: query
        name: entity_id
        type: string
      - description: Filter by entity type
        in: query
        name: entity_type
        type: string
      - description: Filter by provider type
        in: query
        name: provider_type
        type: string
      - description: Filter by provider entity ID
        in: query
        name: provider_entity_id
        type: string
      - description: 'Number of results to return (default: 20, max: 100)'
        in: query
        name: limit
        type: integer
      - description: 'Pagination offset (default: 0)'
        in: query
        name: offset
        type: integer
      produces:
      - application/json
      responses:
        "200":
          description: OK
          schema:
            $ref: '#/definitions/dto.ListEntityIntegrationMappingsResponse'
        "400":
          description: Bad Request
          schema:
            $ref: '#/definitions/errors.ErrorResponse'
        "401":
          description: Unauthorized
          schema:
            $ref: '#/definitions/errors.ErrorResponse'
        "500":
          description: Internal Server Error
          schema:
            $ref: '#/definitions/errors.ErrorResponse'
      security:
      - ApiKeyAuth: []
      summary: List entity integration mappings
      tags:
      - Entity Integration Mappings
    post:
      consumes:
      - application/json
      description: Create a new entity integration mapping
      parameters:
      - description: Entity integration mapping data
        in: body
        name: entity_integration_mapping
        required: true
        schema:
          $ref: '#/definitions/dto.CreateEntityIntegrationMappingRequest'
      produces:
      - application/json
      responses:
        "201":
          description: Created
          schema:
            $ref: '#/definitions/dto.EntityIntegrationMappingResponse'
        "400":
          description: Bad Request
          schema:
            $ref: '#/definitions/errors.ErrorResponse'
        "401":
          description: Unauthorized
          schema:
            $ref: '#/definitions/errors.ErrorResponse'
        "409":
          description: Conflict
          schema:
            $ref: '#/definitions/errors.ErrorResponse'
        "500":
          description: Internal Server Error
          schema:
            $ref: '#/definitions/errors.ErrorResponse'
      security:
      - ApiKeyAuth: []
      summary: Create entity integration mapping
      tags:
      - Entity Integration Mappings
  /entity-integration-mappings/{id}:
    delete:
      consumes:
      - application/json
      description: Delete an entity integration mapping
      parameters:
      - description: Entity integration mapping ID
        in: path
        name: id
        required: true
        type: string
      produces:
      - application/json
      responses:
        "204":
          description: No Content
        "400":
          description: Bad Request
          schema:
            $ref: '#/definitions/errors.ErrorResponse'
        "401":
          description: Unauthorized
          schema:
            $ref: '#/definitions/errors.ErrorResponse'
        "404":
          description: Not Found
          schema:
            $ref: '#/definitions/errors.ErrorResponse'
        "500":
          description: Internal Server Error
          schema:
            $ref: '#/definitions/errors.ErrorResponse'
      security:
      - ApiKeyAuth: []
      summary: Delete entity integration mapping
      tags:
      - Entity Integration Mappings
    get:
      consumes:
      - application/json
      description: Retrieve a specific entity integration mapping by ID
      parameters:
      - description: Entity integration mapping ID
        in: path
        name: id
        required: true
        type: string
=======
  /entitlements/search:
    post:
      consumes:
      - application/json
      description: List entitlements by filter
      parameters:
      - description: Filter
        in: body
        name: filter
        required: true
        schema:
          $ref: '#/definitions/types.EntitlementFilter'
>>>>>>> 9e7b51b6
      produces:
      - application/json
      responses:
        "200":
          description: OK
          schema:
<<<<<<< HEAD
            $ref: '#/definitions/dto.EntityIntegrationMappingResponse'
=======
            $ref: '#/definitions/dto.ListEntitlementsResponse'
>>>>>>> 9e7b51b6
        "400":
          description: Bad Request
          schema:
            $ref: '#/definitions/errors.ErrorResponse'
<<<<<<< HEAD
        "401":
          description: Unauthorized
          schema:
            $ref: '#/definitions/errors.ErrorResponse'
        "404":
          description: Not Found
          schema:
            $ref: '#/definitions/errors.ErrorResponse'
=======
>>>>>>> 9e7b51b6
        "500":
          description: Internal Server Error
          schema:
            $ref: '#/definitions/errors.ErrorResponse'
      security:
      - ApiKeyAuth: []
<<<<<<< HEAD
      summary: Get entity integration mapping
      tags:
      - Entity Integration Mappings
=======
      summary: List entitlements by filter
      tags:
      - Entitlements
>>>>>>> 9e7b51b6
  /environments:
    get:
      consumes:
      - application/json
      description: Get environments
      parameters:
      - in: query
        name: expand
        type: string
      - in: query
        name: limit
        type: integer
      - in: query
        name: offset
        type: integer
      - in: query
        name: order
        type: string
      - in: query
        name: sort
        type: string
      - enum:
        - published
        - deleted
        - archived
        in: query
        name: status
        type: string
        x-enum-varnames:
        - StatusPublished
        - StatusDeleted
        - StatusArchived
      produces:
      - application/json
      responses:
        "200":
          description: OK
          schema:
            $ref: '#/definitions/dto.ListEnvironmentsResponse'
        "400":
          description: Bad Request
          schema:
            $ref: '#/definitions/errors.ErrorResponse'
        "500":
          description: Internal Server Error
          schema:
            $ref: '#/definitions/errors.ErrorResponse'
      security:
      - ApiKeyAuth: []
      summary: Get environments
      tags:
      - Environments
    post:
      consumes:
      - application/json
      description: Create an environment
      parameters:
      - description: Environment
        in: body
        name: environment
        required: true
        schema:
          $ref: '#/definitions/dto.CreateEnvironmentRequest'
      produces:
      - application/json
      responses:
        "201":
          description: Created
          schema:
            $ref: '#/definitions/dto.EnvironmentResponse'
        "400":
          description: Bad Request
          schema:
            $ref: '#/definitions/errors.ErrorResponse'
        "500":
          description: Internal Server Error
          schema:
            $ref: '#/definitions/errors.ErrorResponse'
      security:
      - ApiKeyAuth: []
      summary: Create an environment
      tags:
      - Environments
  /environments/{id}:
    get:
      consumes:
      - application/json
      description: Get an environment
      parameters:
      - description: Environment ID
        in: path
        name: id
        required: true
        type: string
      produces:
      - application/json
      responses:
        "200":
          description: OK
          schema:
            $ref: '#/definitions/dto.EnvironmentResponse'
        "400":
          description: Bad Request
          schema:
            $ref: '#/definitions/errors.ErrorResponse'
        "404":
          description: Not Found
          schema:
            $ref: '#/definitions/errors.ErrorResponse'
        "500":
          description: Internal Server Error
          schema:
            $ref: '#/definitions/errors.ErrorResponse'
      security:
      - ApiKeyAuth: []
      summary: Get an environment
      tags:
      - Environments
    put:
      consumes:
      - application/json
      description: Update an environment
      parameters:
      - description: Environment ID
        in: path
        name: id
        required: true
        type: string
      - description: Environment
        in: body
        name: environment
        required: true
        schema:
          $ref: '#/definitions/dto.UpdateEnvironmentRequest'
      produces:
      - application/json
      responses:
        "200":
          description: OK
          schema:
            $ref: '#/definitions/dto.EnvironmentResponse'
        "400":
          description: Bad Request
          schema:
            $ref: '#/definitions/errors.ErrorResponse'
        "404":
          description: Not Found
          schema:
            $ref: '#/definitions/errors.ErrorResponse'
        "500":
          description: Internal Server Error
          schema:
            $ref: '#/definitions/errors.ErrorResponse'
      security:
      - ApiKeyAuth: []
      summary: Update an environment
      tags:
      - Environments
  /events:
    post:
      consumes:
      - application/json
      description: Ingest a new event into the system
      parameters:
      - description: Event data
        in: body
        name: event
        required: true
        schema:
          $ref: '#/definitions/dto.IngestEventRequest'
      produces:
      - application/json
      responses:
        "202":
          description: message:Event accepted for processing
          schema:
            additionalProperties:
              type: string
            type: object
        "400":
          description: Bad Request
          schema:
            $ref: '#/definitions/errors.ErrorResponse'
        "500":
          description: Internal Server Error
          schema:
            $ref: '#/definitions/errors.ErrorResponse'
      security:
      - ApiKeyAuth: []
      summary: Ingest event
      tags:
      - Events
  /events/analytics:
    post:
      description: Retrieve comprehensive usage analytics with filtering, grouping,
        and time-series data
      parameters:
      - description: Request body
        in: body
        name: request
        required: true
        schema:
          $ref: '#/definitions/dto.GetUsageAnalyticsRequest'
      produces:
      - application/json
      responses:
        "200":
          description: OK
          schema:
            $ref: '#/definitions/dto.GetUsageAnalyticsResponse'
        "400":
          description: Bad Request
          schema:
            $ref: '#/definitions/errors.ErrorResponse'
        "500":
          description: Internal Server Error
          schema:
            $ref: '#/definitions/errors.ErrorResponse'
      security:
      - ApiKeyAuth: []
      summary: Get usage analytics
      tags:
      - Events
  /events/bulk:
    post:
      consumes:
      - application/json
      description: Ingest bulk events into the system
      parameters:
      - description: Event data
        in: body
        name: event
        required: true
        schema:
          $ref: '#/definitions/dto.BulkIngestEventRequest'
      produces:
      - application/json
      responses:
        "202":
          description: message:Event accepted for processing
          schema:
            additionalProperties:
              type: string
            type: object
        "400":
          description: Bad Request
          schema:
            $ref: '#/definitions/errors.ErrorResponse'
        "500":
          description: Internal Server Error
          schema:
            $ref: '#/definitions/errors.ErrorResponse'
      security:
      - ApiKeyAuth: []
      summary: Bulk Ingest events
      tags:
      - Events
  /events/query:
    post:
      description: Retrieve raw events with pagination and filtering
      parameters:
      - description: Request body
        in: body
        name: request
        required: true
        schema:
          $ref: '#/definitions/dto.GetEventsRequest'
      produces:
      - application/json
      responses:
        "200":
          description: OK
          schema:
            $ref: '#/definitions/dto.GetEventsResponse'
        "400":
          description: Bad Request
          schema:
            $ref: '#/definitions/errors.ErrorResponse'
        "500":
          description: Internal Server Error
          schema:
            $ref: '#/definitions/errors.ErrorResponse'
      security:
      - ApiKeyAuth: []
      summary: List raw events
      tags:
      - Events
  /events/usage:
    post:
      description: Retrieve aggregated usage statistics for events
      parameters:
      - description: Request body
        in: body
        name: request
        required: true
        schema:
          $ref: '#/definitions/dto.GetUsageRequest'
      produces:
      - application/json
      responses:
        "200":
          description: OK
          schema:
            $ref: '#/definitions/dto.GetUsageResponse'
        "400":
          description: Bad Request
          schema:
            $ref: '#/definitions/errors.ErrorResponse'
        "500":
          description: Internal Server Error
          schema:
            $ref: '#/definitions/errors.ErrorResponse'
      security:
      - ApiKeyAuth: []
      summary: Get usage statistics
      tags:
      - Events
  /events/usage/meter:
    post:
      description: Retrieve aggregated usage statistics using meter configuration
      parameters:
      - description: Request body
        in: body
        name: request
        required: true
        schema:
          $ref: '#/definitions/dto.GetUsageByMeterRequest'
      produces:
      - application/json
      responses:
        "200":
          description: OK
          schema:
            $ref: '#/definitions/dto.GetUsageResponse'
        "400":
          description: Bad Request
          schema:
            $ref: '#/definitions/errors.ErrorResponse'
        "404":
          description: Not Found
          schema:
            $ref: '#/definitions/errors.ErrorResponse'
        "500":
          description: Internal Server Error
          schema:
            $ref: '#/definitions/errors.ErrorResponse'
      security:
      - ApiKeyAuth: []
      summary: Get usage by meter
      tags:
      - Events
  /features:
    get:
      consumes:
      - application/json
      description: List features with optional filtering
      parameters:
      - in: query
        name: end_time
        type: string
      - in: query
        name: expand
        type: string
      - collectionFormat: csv
        description: Feature specific filters
        in: query
        items:
          type: string
        name: feature_ids
        type: array
      - in: query
        maximum: 1000
        minimum: 1
        name: limit
        type: integer
      - in: query
        name: lookup_key
        type: string
      - collectionFormat: csv
        in: query
        items:
          type: string
        name: meter_ids
        type: array
      - in: query
        name: name_contains
        type: string
      - in: query
        minimum: 0
        name: offset
        type: integer
      - enum:
        - asc
        - desc
        in: query
        name: order
        type: string
      - in: query
        name: start_time
        type: string
      - enum:
        - published
        - deleted
        - archived
        in: query
        name: status
        type: string
        x-enum-varnames:
        - StatusPublished
        - StatusDeleted
        - StatusArchived
      produces:
      - application/json
      responses:
        "200":
          description: OK
          schema:
            $ref: '#/definitions/dto.ListFeaturesResponse'
        "400":
          description: Bad Request
          schema:
            $ref: '#/definitions/errors.ErrorResponse'
        "500":
          description: Internal Server Error
          schema:
            $ref: '#/definitions/errors.ErrorResponse'
      security:
      - ApiKeyAuth: []
      summary: List features
      tags:
      - Features
    post:
      consumes:
      - application/json
      description: Create a new feature
      parameters:
      - description: Feature to create
        in: body
        name: feature
        required: true
        schema:
          $ref: '#/definitions/dto.CreateFeatureRequest'
      produces:
      - application/json
      responses:
        "201":
          description: Created
          schema:
            $ref: '#/definitions/dto.FeatureResponse'
        "400":
          description: Bad Request
          schema:
            $ref: '#/definitions/errors.ErrorResponse'
        "500":
          description: Internal Server Error
          schema:
            $ref: '#/definitions/errors.ErrorResponse'
      security:
      - ApiKeyAuth: []
      summary: Create a new feature
      tags:
      - Features
  /features/{id}:
    delete:
      consumes:
      - application/json
      description: Delete a feature by ID
      parameters:
      - description: Feature ID
        in: path
        name: id
        required: true
        type: string
      produces:
      - application/json
      responses:
        "200":
          description: OK
          schema:
            $ref: '#/definitions/gin.H'
        "400":
          description: Bad Request
          schema:
            $ref: '#/definitions/errors.ErrorResponse'
        "404":
          description: Not Found
          schema:
            $ref: '#/definitions/errors.ErrorResponse'
        "500":
          description: Internal Server Error
          schema:
            $ref: '#/definitions/errors.ErrorResponse'
      security:
      - ApiKeyAuth: []
      summary: Delete a feature
      tags:
      - Features
    get:
      consumes:
      - application/json
      description: Get a feature by ID
      parameters:
      - description: Feature ID
        in: path
        name: id
        required: true
        type: string
      produces:
      - application/json
      responses:
        "200":
          description: OK
          schema:
            $ref: '#/definitions/dto.FeatureResponse'
        "400":
          description: Bad Request
          schema:
            $ref: '#/definitions/errors.ErrorResponse'
        "404":
          description: Not Found
          schema:
            $ref: '#/definitions/errors.ErrorResponse'
        "500":
          description: Internal Server Error
          schema:
            $ref: '#/definitions/errors.ErrorResponse'
      security:
      - ApiKeyAuth: []
      summary: Get a feature by ID
      tags:
      - Features
    put:
      consumes:
      - application/json
      description: Update a feature by ID
      parameters:
      - description: Feature ID
        in: path
        name: id
        required: true
        type: string
      - description: Feature update data
        in: body
        name: feature
        required: true
        schema:
          $ref: '#/definitions/dto.UpdateFeatureRequest'
      produces:
      - application/json
      responses:
        "200":
          description: OK
          schema:
            $ref: '#/definitions/dto.FeatureResponse'
        "400":
          description: Bad Request
          schema:
            $ref: '#/definitions/errors.ErrorResponse'
        "404":
          description: Not Found
          schema:
            $ref: '#/definitions/errors.ErrorResponse'
        "500":
          description: Internal Server Error
          schema:
            $ref: '#/definitions/errors.ErrorResponse'
      security:
      - ApiKeyAuth: []
      summary: Update a feature
      tags:
      - Features
  /features/search:
    post:
      consumes:
      - application/json
      description: List features by filter
      parameters:
      - description: Filter
        in: body
        name: filter
        required: true
        schema:
          $ref: '#/definitions/types.FeatureFilter'
      produces:
      - application/json
      responses:
        "200":
          description: OK
          schema:
            $ref: '#/definitions/dto.ListFeaturesResponse'
        "400":
          description: Bad Request
          schema:
            $ref: '#/definitions/errors.ErrorResponse'
        "500":
          description: Internal Server Error
          schema:
            $ref: '#/definitions/errors.ErrorResponse'
      security:
      - ApiKeyAuth: []
      summary: List features by filter
      tags:
      - Features
  /integration/providers:
    get:
      consumes:
      - application/json
      description: Get all available payment providers for the current tenant
      produces:
      - application/json
      responses:
        "200":
          description: OK
          schema:
            $ref: '#/definitions/dto.ListConnectionsResponse'
        "401":
          description: Unauthorized
          schema:
            $ref: '#/definitions/errors.ErrorResponse'
        "500":
          description: Internal Server Error
          schema:
            $ref: '#/definitions/errors.ErrorResponse'
      security:
      - ApiKeyAuth: []
      summary: Get available providers
      tags:
      - Integration
  /integration/sync/{entity_type}/{entity_id}:
    post:
      consumes:
      - application/json
      description: Sync an entity to all available payment providers for the current
        tenant
      parameters:
      - description: Entity type (e.g., customer, invoice, tax)
        in: path
        name: entity_type
        required: true
        type: string
      - description: Entity ID
        in: path
        name: entity_id
        required: true
        type: string
      produces:
      - application/json
      responses:
        "200":
          description: OK
          schema:
            additionalProperties: true
            type: object
        "400":
          description: Bad Request
          schema:
            $ref: '#/definitions/errors.ErrorResponse'
        "401":
          description: Unauthorized
          schema:
            $ref: '#/definitions/errors.ErrorResponse'
        "404":
          description: Not Found
          schema:
            $ref: '#/definitions/errors.ErrorResponse'
        "500":
          description: Internal Server Error
          schema:
            $ref: '#/definitions/errors.ErrorResponse'
      security:
      - ApiKeyAuth: []
      summary: Sync entity to all available providers
      tags:
      - Integration
  /invoices:
    get:
      consumes:
      - application/json
      description: List invoices with optional filtering
      parameters:
      - description: |-
          amount_due_gt filters invoices with a total amount due greater than the specified value
          Useful for finding invoices above a certain threshold or identifying high-value invoices
        in: query
        name: amount_due_gt
        type: number
      - description: |-
          amount_remaining_gt filters invoices with an outstanding balance greater than the specified value
          Useful for finding invoices that still have significant unpaid amounts
        in: query
        name: amount_remaining_gt
        type: number
      - description: |-
          customer_id filters invoices for a specific customer using FlexPrice's internal customer ID
          This is the ID returned by FlexPrice when creating or retrieving customers
        in: query
        name: customer_id
        type: string
      - in: query
        name: end_time
        type: string
      - in: query
        name: expand
        type: string
      - description: |-
          external_customer_id filters invoices for a customer using your system's customer identifier
          This is the ID you provided when creating the customer in FlexPrice
        in: query
        name: external_customer_id
        type: string
      - collectionFormat: csv
        description: |-
          invoice_ids restricts results to invoices with the specified IDs
          Use this to retrieve specific invoices when you know their exact identifiers
        in: query
        items:
          type: string
        name: invoice_ids
        type: array
      - collectionFormat: csv
        description: |-
          invoice_status filters by the current state of invoices in their lifecycle
          Multiple statuses can be specified to include invoices in any of the listed states
        in: query
        items:
          enum:
          - DRAFT
          - FINALIZED
          - VOIDED
          type: string
        name: invoice_status
        type: array
      - description: |-
          invoice_type filters by the nature of the invoice (SUBSCRIPTION, ONE_OFF, or CREDIT)
          Use this to separate recurring charges from one-time fees or credit adjustments
        enum:
        - SUBSCRIPTION
        - ONE_OFF
        - CREDIT
        in: query
        name: invoice_type
        type: string
        x-enum-varnames:
        - InvoiceTypeSubscription
        - InvoiceTypeOneOff
        - InvoiceTypeCredit
      - in: query
        maximum: 1000
        minimum: 1
        name: limit
        type: integer
      - in: query
        minimum: 0
        name: offset
        type: integer
      - enum:
        - asc
        - desc
        in: query
        name: order
        type: string
      - collectionFormat: csv
        description: |-
          payment_status filters by the payment state of invoices
          Multiple statuses can be specified to include invoices with any of the listed payment states
        in: query
        items:
          enum:
          - INITIATED
          - PENDING
          - PROCESSING
          - SUCCEEDED
          - FAILED
          - REFUNDED
          - PARTIALLY_REFUNDED
          type: string
        name: payment_status
        type: array
      - in: query
        name: start_time
        type: string
      - enum:
        - published
        - deleted
        - archived
        in: query
        name: status
        type: string
        x-enum-varnames:
        - StatusPublished
        - StatusDeleted
        - StatusArchived
      - description: |-
          subscription_id filters invoices generated for a specific subscription
          Only returns invoices that were created as part of the specified subscription's billing
        in: query
        name: subscription_id
        type: string
      produces:
      - application/json
      responses:
        "200":
          description: OK
          schema:
            $ref: '#/definitions/dto.ListInvoicesResponse'
        "400":
          description: Bad Request
          schema:
            $ref: '#/definitions/errors.ErrorResponse'
        "500":
          description: Internal Server Error
          schema:
            $ref: '#/definitions/errors.ErrorResponse'
      summary: List invoices
      tags:
      - Invoices
    post:
      consumes:
      - application/json
      description: Create a new invoice with the provided details
      parameters:
      - description: Invoice details
        in: body
        name: invoice
        required: true
        schema:
          $ref: '#/definitions/dto.CreateInvoiceRequest'
      produces:
      - application/json
      responses:
        "201":
          description: Created
          schema:
            $ref: '#/definitions/dto.InvoiceResponse'
        "400":
          description: Bad Request
          schema:
            $ref: '#/definitions/errors.ErrorResponse'
        "500":
          description: Internal Server Error
          schema:
            $ref: '#/definitions/errors.ErrorResponse'
      summary: Create a new invoice
      tags:
      - Invoices
  /invoices/{id}:
    get:
      consumes:
      - application/json
      description: Get detailed information about an invoice
      parameters:
      - description: Invoice ID
        in: path
        name: id
        required: true
        type: string
      produces:
      - application/json
      responses:
        "200":
          description: OK
          schema:
            $ref: '#/definitions/dto.InvoiceResponse'
        "404":
          description: Not Found
          schema:
            $ref: '#/definitions/errors.ErrorResponse'
        "500":
          description: Internal Server Error
          schema:
            $ref: '#/definitions/errors.ErrorResponse'
      summary: Get an invoice by ID
      tags:
      - Invoices
    put:
      consumes:
      - application/json
      description: Update invoice details like PDF URL
      parameters:
      - description: Invoice ID
        in: path
        name: id
        required: true
        type: string
      - description: Invoice Update Request
        in: body
        name: request
        required: true
        schema:
          $ref: '#/definitions/dto.UpdateInvoiceRequest'
      produces:
      - application/json
      responses:
        "200":
          description: OK
          schema:
            $ref: '#/definitions/dto.InvoiceResponse'
        "400":
          description: Bad Request
          schema:
            $ref: '#/definitions/errors.ErrorResponse'
        "404":
          description: Not Found
          schema:
            $ref: '#/definitions/errors.ErrorResponse'
        "500":
          description: Internal Server Error
          schema:
            $ref: '#/definitions/errors.ErrorResponse'
      summary: Update an invoice
      tags:
      - Invoices
  /invoices/{id}/finalize:
    post:
      consumes:
      - application/json
      description: Finalize a draft invoice
      parameters:
      - description: Invoice ID
        in: path
        name: id
        required: true
        type: string
      produces:
      - application/json
      responses:
        "200":
          description: OK
          schema:
            $ref: '#/definitions/gin.H'
        "400":
          description: Bad Request
          schema:
            $ref: '#/definitions/errors.ErrorResponse'
        "500":
          description: Internal Server Error
          schema:
            $ref: '#/definitions/errors.ErrorResponse'
      summary: Finalize an invoice
      tags:
      - Invoices
  /invoices/{id}/payment:
    put:
      consumes:
      - application/json
      description: Update the payment status of an invoice
      parameters:
      - description: Invoice ID
        in: path
        name: id
        required: true
        type: string
      - description: Payment Status Update Request
        in: body
        name: request
        required: true
        schema:
          $ref: '#/definitions/dto.UpdatePaymentStatusRequest'
      produces:
      - application/json
      responses:
        "200":
          description: OK
          schema:
            $ref: '#/definitions/dto.InvoiceResponse'
        "400":
          description: Bad Request
          schema:
            $ref: '#/definitions/errors.ErrorResponse'
        "404":
          description: Not Found
          schema:
            $ref: '#/definitions/errors.ErrorResponse'
        "500":
          description: Internal Server Error
          schema:
            $ref: '#/definitions/errors.ErrorResponse'
      security:
      - ApiKeyAuth: []
      summary: Update invoice payment status
      tags:
      - Invoices
  /invoices/{id}/payment/attempt:
    post:
      consumes:
      - application/json
      description: Attempt to pay an invoice using customer's available wallets
      parameters:
      - description: Invoice ID
        in: path
        name: id
        required: true
        type: string
      produces:
      - application/json
      responses:
        "200":
          description: OK
          schema:
            $ref: '#/definitions/gin.H'
        "400":
          description: Bad Request
          schema:
            $ref: '#/definitions/errors.ErrorResponse'
        "404":
          description: Not Found
          schema:
            $ref: '#/definitions/errors.ErrorResponse'
        "500":
          description: Internal Server Error
          schema:
            $ref: '#/definitions/errors.ErrorResponse'
      summary: Attempt payment for an invoice
      tags:
      - Invoices
  /invoices/{id}/pdf:
    get:
      description: Retrieve the PDF document for a specific invoice by its ID
      parameters:
      - description: Invoice ID
        in: path
        name: id
        required: true
        type: string
      - description: Return presigned URL from s3 instead of PDF
        in: query
        name: url
        type: boolean
      responses:
        "200":
          description: OK
          schema:
            type: file
        "400":
          description: Bad Request
          schema:
            $ref: '#/definitions/errors.ErrorResponse'
        "404":
          description: Not Found
          schema:
            $ref: '#/definitions/errors.ErrorResponse'
        "500":
          description: Internal Server Error
          schema:
            $ref: '#/definitions/errors.ErrorResponse'
      summary: Get PDF for an invoice
      tags:
      - Invoices
  /invoices/{id}/recalculate:
    post:
      consumes:
      - application/json
      description: Recalculate totals and line items for a draft invoice, useful when
        subscription line items or usage data has changed
      parameters:
      - description: Invoice ID
        in: path
        name: id
        required: true
        type: string
      - description: 'Whether to finalize the invoice after recalculation (default:
          true)'
        in: query
        name: finalize
        type: boolean
      produces:
      - application/json
      responses:
        "200":
          description: OK
          schema:
            $ref: '#/definitions/dto.InvoiceResponse'
        "400":
          description: Bad Request
          schema:
            $ref: '#/definitions/errors.ErrorResponse'
        "404":
          description: Not Found
          schema:
            $ref: '#/definitions/errors.ErrorResponse'
        "500":
          description: Internal Server Error
          schema:
            $ref: '#/definitions/errors.ErrorResponse'
      summary: Recalculate invoice totals and line items
      tags:
      - Invoices
  /invoices/{id}/void:
    post:
      consumes:
      - application/json
      description: Void an invoice that hasn't been paid
      parameters:
      - description: Invoice ID
        in: path
        name: id
        required: true
        type: string
      produces:
      - application/json
      responses:
        "200":
          description: OK
          schema:
            $ref: '#/definitions/gin.H'
        "400":
          description: Bad Request
          schema:
            $ref: '#/definitions/errors.ErrorResponse'
        "500":
          description: Internal Server Error
          schema:
            $ref: '#/definitions/errors.ErrorResponse'
      summary: Void an invoice
      tags:
      - Invoices
  /invoices/preview:
    post:
      consumes:
      - application/json
      description: Get a preview invoice
      parameters:
      - description: Preview Invoice Request
        in: body
        name: request
        required: true
        schema:
          $ref: '#/definitions/dto.GetPreviewInvoiceRequest'
      produces:
      - application/json
      responses:
        "200":
          description: OK
          schema:
            $ref: '#/definitions/dto.InvoiceResponse'
        "400":
          description: Bad Request
          schema:
            $ref: '#/definitions/errors.ErrorResponse'
        "500":
          description: Internal Server Error
          schema:
            $ref: '#/definitions/errors.ErrorResponse'
      summary: Get a preview invoice
      tags:
      - Invoices
  /invoices/search:
    post:
      consumes:
      - application/json
      description: List invoices by filter
      parameters:
      - description: Filter
        in: body
        name: filter
        required: true
        schema:
          $ref: '#/definitions/types.InvoiceFilter'
      produces:
      - application/json
      responses:
        "200":
          description: OK
          schema:
            $ref: '#/definitions/dto.ListInvoicesResponse'
        "400":
          description: Bad Request
          schema:
            $ref: '#/definitions/errors.ErrorResponse'
        "500":
          description: Internal Server Error
          schema:
            $ref: '#/definitions/errors.ErrorResponse'
      security:
      - ApiKeyAuth: []
      summary: List invoices by filter
      tags:
      - Invoices
  /payments:
    get:
      consumes:
      - application/json
      description: List payments with the specified filter
      parameters:
      - in: query
        name: currency
        type: string
      - in: query
        name: destination_id
        type: string
      - in: query
        name: destination_type
        type: string
      - in: query
        name: end_time
        type: string
      - in: query
        name: expand
        type: string
      - in: query
        maximum: 1000
        minimum: 1
        name: limit
        type: integer
      - in: query
        minimum: 0
        name: offset
        type: integer
      - enum:
        - asc
        - desc
        in: query
        name: order
        type: string
      - in: query
        name: payment_gateway
        type: string
      - collectionFormat: csv
        in: query
        items:
          type: string
        name: payment_ids
        type: array
      - in: query
        name: payment_method_type
        type: string
      - in: query
        name: payment_status
        type: string
      - in: query
        name: sort
        type: string
      - in: query
        name: start_time
        type: string
      - enum:
        - published
        - deleted
        - archived
        in: query
        name: status
        type: string
        x-enum-varnames:
        - StatusPublished
        - StatusDeleted
        - StatusArchived
      produces:
      - application/json
      responses:
        "200":
          description: OK
          schema:
            $ref: '#/definitions/dto.ListPaymentsResponse'
        "400":
          description: Bad Request
          schema:
            $ref: '#/definitions/errors.ErrorResponse'
        "500":
          description: Internal Server Error
          schema:
            $ref: '#/definitions/errors.ErrorResponse'
      security:
      - ApiKeyAuth: []
      summary: List payments
      tags:
      - Payments
    post:
      consumes:
      - application/json
      description: Create a new payment with the specified configuration
      parameters:
      - description: Payment configuration
        in: body
        name: payment
        required: true
        schema:
          $ref: '#/definitions/dto.CreatePaymentRequest'
      produces:
      - application/json
      responses:
        "201":
          description: Created
          schema:
            $ref: '#/definitions/dto.PaymentResponse'
        "400":
          description: Bad Request
          schema:
            $ref: '#/definitions/errors.ErrorResponse'
        "500":
          description: Internal Server Error
          schema:
            $ref: '#/definitions/errors.ErrorResponse'
      security:
      - ApiKeyAuth: []
      summary: Create a new payment
      tags:
      - Payments
  /payments/{id}:
    delete:
      consumes:
      - application/json
      description: Delete a payment
      parameters:
      - description: Payment ID
        in: path
        name: id
        required: true
        type: string
      produces:
      - application/json
      responses:
        "200":
          description: OK
          schema:
            $ref: '#/definitions/gin.H'
        "400":
          description: Bad Request
          schema:
            $ref: '#/definitions/errors.ErrorResponse'
        "500":
          description: Internal Server Error
          schema:
            $ref: '#/definitions/errors.ErrorResponse'
      security:
      - ApiKeyAuth: []
      summary: Delete a payment
      tags:
      - Payments
    get:
      consumes:
      - application/json
      description: Get a payment by ID
      parameters:
      - description: Payment ID
        in: path
        name: id
        required: true
        type: string
      produces:
      - application/json
      responses:
        "200":
          description: OK
          schema:
            $ref: '#/definitions/dto.PaymentResponse'
        "400":
          description: Bad Request
          schema:
            $ref: '#/definitions/errors.ErrorResponse'
        "500":
          description: Internal Server Error
          schema:
            $ref: '#/definitions/errors.ErrorResponse'
      security:
      - ApiKeyAuth: []
      summary: Get a payment by ID
      tags:
      - Payments
    put:
      consumes:
      - application/json
      description: Update a payment with the specified configuration
      parameters:
      - description: Payment ID
        in: path
        name: id
        required: true
        type: string
      - description: Payment configuration
        in: body
        name: payment
        required: true
        schema:
          $ref: '#/definitions/dto.UpdatePaymentRequest'
      produces:
      - application/json
      responses:
        "200":
          description: OK
          schema:
            $ref: '#/definitions/dto.PaymentResponse'
        "400":
          description: Bad Request
          schema:
            $ref: '#/definitions/errors.ErrorResponse'
        "500":
          description: Internal Server Error
          schema:
            $ref: '#/definitions/errors.ErrorResponse'
      security:
      - ApiKeyAuth: []
      summary: Update a payment
      tags:
      - Payments
  /payments/{id}/process:
    post:
      consumes:
      - application/json
      description: Process a payment
      parameters:
      - description: Payment ID
        in: path
        name: id
        required: true
        type: string
      produces:
      - application/json
      responses:
        "200":
          description: OK
          schema:
            $ref: '#/definitions/dto.PaymentResponse'
        "400":
          description: Bad Request
          schema:
            $ref: '#/definitions/errors.ErrorResponse'
        "500":
          description: Internal Server Error
          schema:
            $ref: '#/definitions/errors.ErrorResponse'
      security:
      - ApiKeyAuth: []
      summary: Process a payment
      tags:
      - Payments
  /plans:
    get:
      consumes:
      - application/json
      description: Get plans with optional filtering
      parameters:
      - in: query
        name: end_time
        type: string
      - in: query
        name: expand
        type: string
      - in: query
        maximum: 1000
        minimum: 1
        name: limit
        type: integer
      - in: query
        minimum: 0
        name: offset
        type: integer
      - enum:
        - asc
        - desc
        in: query
        name: order
        type: string
      - collectionFormat: csv
        in: query
        items:
          type: string
        name: plan_ids
        type: array
      - in: query
        name: start_time
        type: string
      - enum:
        - published
        - deleted
        - archived
        in: query
        name: status
        type: string
        x-enum-varnames:
        - StatusPublished
        - StatusDeleted
        - StatusArchived
      produces:
      - application/json
      responses:
        "200":
          description: OK
          schema:
            $ref: '#/definitions/dto.ListPlansResponse'
        "400":
          description: Bad Request
          schema:
            $ref: '#/definitions/errors.ErrorResponse'
        "500":
          description: Internal Server Error
          schema:
            $ref: '#/definitions/errors.ErrorResponse'
      security:
      - ApiKeyAuth: []
      summary: Get plans
      tags:
      - Plans
    post:
      consumes:
      - application/json
      description: Create a new plan with the specified configuration
      parameters:
      - description: Plan configuration
        in: body
        name: plan
        required: true
        schema:
          $ref: '#/definitions/dto.CreatePlanRequest'
      produces:
      - application/json
      responses:
        "201":
          description: Created
          schema:
            $ref: '#/definitions/dto.PlanResponse'
        "400":
          description: Bad Request
          schema:
            $ref: '#/definitions/errors.ErrorResponse'
        "500":
          description: Internal Server Error
          schema:
            $ref: '#/definitions/errors.ErrorResponse'
      security:
      - ApiKeyAuth: []
      summary: Create a new plan
      tags:
      - Plans
  /plans/{id}:
    delete:
      consumes:
      - application/json
      description: Delete a plan by ID
      parameters:
      - description: Plan ID
        in: path
        name: id
        required: true
        type: string
      produces:
      - application/json
      responses:
        "200":
          description: OK
          schema:
            $ref: '#/definitions/gin.H'
        "400":
          description: Bad Request
          schema:
            $ref: '#/definitions/errors.ErrorResponse'
        "404":
          description: Not Found
          schema:
            $ref: '#/definitions/errors.ErrorResponse'
        "500":
          description: Internal Server Error
          schema:
            $ref: '#/definitions/errors.ErrorResponse'
      security:
      - ApiKeyAuth: []
      summary: Delete a plan
      tags:
      - Plans
    get:
      consumes:
      - application/json
      description: Get a plan by ID
      parameters:
      - description: Plan ID
        in: path
        name: id
        required: true
        type: string
      produces:
      - application/json
      responses:
        "200":
          description: OK
          schema:
            $ref: '#/definitions/dto.PlanResponse'
        "400":
          description: Bad Request
          schema:
            $ref: '#/definitions/errors.ErrorResponse'
        "404":
          description: Not Found
          schema:
            $ref: '#/definitions/errors.ErrorResponse'
        "500":
          description: Internal Server Error
          schema:
            $ref: '#/definitions/errors.ErrorResponse'
      security:
      - ApiKeyAuth: []
      summary: Get a plan
      tags:
      - Plans
    put:
      consumes:
      - application/json
      description: Update a plan by ID
      parameters:
      - description: Plan ID
        in: path
        name: id
        required: true
        type: string
      - description: Plan update
        in: body
        name: plan
        required: true
        schema:
          $ref: '#/definitions/dto.UpdatePlanRequest'
      produces:
      - application/json
      responses:
        "200":
          description: OK
          schema:
            $ref: '#/definitions/dto.PlanResponse'
        "400":
          description: Bad Request
          schema:
            $ref: '#/definitions/errors.ErrorResponse'
        "404":
          description: Not Found
          schema:
            $ref: '#/definitions/errors.ErrorResponse'
        "500":
          description: Internal Server Error
          schema:
            $ref: '#/definitions/errors.ErrorResponse'
      security:
      - ApiKeyAuth: []
      summary: Update a plan
      tags:
      - Plans
  /plans/{id}/creditgrants:
    get:
      consumes:
      - application/json
      description: Get all credit grants for a plan
      parameters:
      - description: Plan ID
        in: path
        name: id
        required: true
        type: string
      produces:
      - application/json
      responses:
        "200":
          description: OK
          schema:
            $ref: '#/definitions/dto.ListCreditGrantsResponse'
        "400":
          description: Bad Request
          schema:
            $ref: '#/definitions/errors.ErrorResponse'
        "404":
          description: Not Found
          schema:
            $ref: '#/definitions/errors.ErrorResponse'
        "500":
          description: Internal Server Error
          schema:
            $ref: '#/definitions/errors.ErrorResponse'
      security:
      - ApiKeyAuth: []
      summary: Get plan credit grants
      tags:
      - CreditGrants
  /plans/{id}/entitlements:
    get:
      consumes:
      - application/json
      description: Get all entitlements for a plan
      parameters:
      - description: Plan ID
        in: path
        name: id
        required: true
        type: string
      produces:
      - application/json
      responses:
        "200":
          description: OK
          schema:
            $ref: '#/definitions/dto.PlanResponse'
        "400":
          description: Bad Request
          schema:
            $ref: '#/definitions/errors.ErrorResponse'
        "404":
          description: Not Found
          schema:
            $ref: '#/definitions/errors.ErrorResponse'
        "500":
          description: Internal Server Error
          schema:
            $ref: '#/definitions/errors.ErrorResponse'
      security:
      - ApiKeyAuth: []
      summary: Get plan entitlements
      tags:
      - Entitlements
  /plans/{id}/sync/subscriptions:
    post:
      consumes:
      - application/json
      description: Synchronize current plan prices with all existing active subscriptions
      parameters:
      - description: Plan ID
        in: path
        name: id
        required: true
        type: string
      produces:
      - application/json
      responses:
        "200":
          description: OK
          schema:
            $ref: '#/definitions/service.SyncPlanPricesResponse'
        "400":
          description: Bad Request
          schema:
            $ref: '#/definitions/errors.ErrorResponse'
        "404":
          description: Not Found
          schema:
            $ref: '#/definitions/errors.ErrorResponse'
        "422":
          description: Unprocessable Entity
          schema:
            $ref: '#/definitions/errors.ErrorResponse'
        "500":
          description: Internal Server Error
          schema:
            $ref: '#/definitions/errors.ErrorResponse'
      security:
      - ApiKeyAuth: []
      summary: Synchronize plan prices
      tags:
      - Plans
  /plans/search:
    post:
      consumes:
      - application/json
      description: List plans by filter
      parameters:
      - description: Filter
        in: body
        name: filter
        required: true
        schema:
          $ref: '#/definitions/types.PlanFilter'
      produces:
      - application/json
      responses:
        "200":
          description: OK
          schema:
            $ref: '#/definitions/dto.ListPlansResponse'
        "400":
          description: Bad Request
          schema:
            $ref: '#/definitions/errors.ErrorResponse'
        "500":
          description: Internal Server Error
          schema:
            $ref: '#/definitions/errors.ErrorResponse'
      security:
      - ApiKeyAuth: []
      summary: List plans by filter
      tags:
      - Plans
  /prices:
    get:
      consumes:
      - application/json
      description: Get prices with the specified filter
      parameters:
      - in: query
        name: end_time
        type: string
      - in: query
        name: expand
        type: string
      - in: query
        maximum: 1000
        minimum: 1
        name: limit
        type: integer
      - in: query
        minimum: 0
        name: offset
        type: integer
      - enum:
        - asc
        - desc
        in: query
        name: order
        type: string
      - in: query
        name: parent_price_id
        type: string
      - collectionFormat: csv
        in: query
        items:
          type: string
        name: plan_ids
        type: array
      - collectionFormat: csv
        in: query
        items:
          type: string
        name: price_ids
        type: array
      - description: Price override filtering fields
        enum:
        - PLAN
        - SUBSCRIPTION
        in: query
        name: scope
        type: string
        x-enum-varnames:
        - PRICE_SCOPE_PLAN
        - PRICE_SCOPE_SUBSCRIPTION
      - in: query
        name: sort
        type: string
      - in: query
        name: start_time
        type: string
      - enum:
        - published
        - deleted
        - archived
        in: query
        name: status
        type: string
        x-enum-varnames:
        - StatusPublished
        - StatusDeleted
        - StatusArchived
      - in: query
        name: subscription_id
        type: string
      produces:
      - application/json
      responses:
        "200":
          description: OK
          schema:
            $ref: '#/definitions/dto.ListPricesResponse'
        "400":
          description: Bad Request
          schema:
            $ref: '#/definitions/errors.ErrorResponse'
        "500":
          description: Internal Server Error
          schema:
            $ref: '#/definitions/errors.ErrorResponse'
      security:
      - ApiKeyAuth: []
      summary: Get prices
      tags:
      - Prices
    post:
      consumes:
      - application/json
      description: Create a new price with the specified configuration. Supports both
        regular and price unit configurations.
      parameters:
      - description: Price configuration
        in: body
        name: price
        required: true
        schema:
          $ref: '#/definitions/dto.CreatePriceRequest'
      produces:
      - application/json
      responses:
        "201":
          description: Created
          schema:
            $ref: '#/definitions/dto.PriceResponse'
        "400":
          description: Bad Request
          schema:
            $ref: '#/definitions/errors.ErrorResponse'
        "500":
          description: Internal Server Error
          schema:
            $ref: '#/definitions/errors.ErrorResponse'
      security:
      - ApiKeyAuth: []
      summary: Create a new price
      tags:
      - Prices
  /prices/{id}:
    delete:
      consumes:
      - application/json
      description: Delete a price
      parameters:
      - description: Price ID
        in: path
        name: id
        required: true
        type: string
      produces:
      - application/json
      responses:
        "200":
          description: OK
          schema:
            $ref: '#/definitions/gin.H'
        "400":
          description: Bad Request
          schema:
            $ref: '#/definitions/errors.ErrorResponse'
        "500":
          description: Internal Server Error
          schema:
            $ref: '#/definitions/errors.ErrorResponse'
      security:
      - ApiKeyAuth: []
      summary: Delete a price
      tags:
      - Prices
    get:
      consumes:
      - application/json
      description: Get a price by ID
      parameters:
      - description: Price ID
        in: path
        name: id
        required: true
        type: string
      produces:
      - application/json
      responses:
        "200":
          description: OK
          schema:
            $ref: '#/definitions/dto.PriceResponse'
        "400":
          description: Bad Request
          schema:
            $ref: '#/definitions/errors.ErrorResponse'
        "500":
          description: Internal Server Error
          schema:
            $ref: '#/definitions/errors.ErrorResponse'
      security:
      - ApiKeyAuth: []
      summary: Get a price by ID
      tags:
      - Prices
    put:
      consumes:
      - application/json
      description: Update a price with the specified configuration
      parameters:
      - description: Price ID
        in: path
        name: id
        required: true
        type: string
      - description: Price configuration
        in: body
        name: price
        required: true
        schema:
          $ref: '#/definitions/dto.UpdatePriceRequest'
      produces:
      - application/json
      responses:
        "200":
          description: OK
          schema:
            $ref: '#/definitions/dto.PriceResponse'
        "400":
          description: Bad Request
          schema:
            $ref: '#/definitions/errors.ErrorResponse'
        "500":
          description: Internal Server Error
          schema:
            $ref: '#/definitions/errors.ErrorResponse'
      security:
      - ApiKeyAuth: []
      summary: Update a price
      tags:
      - Prices
  /prices/units:
    get:
      consumes:
      - application/json
      description: Get a paginated list of price units with optional filtering
      parameters:
      - description: Filter by status
        in: query
        name: status
        type: string
      - description: Limit number of results
        in: query
        name: limit
        type: integer
      - description: Offset for pagination
        in: query
        name: offset
        type: integer
      - description: Sort field
        in: query
        name: sort
        type: string
      - description: Sort order (asc/desc)
        in: query
        name: order
        type: string
      produces:
      - application/json
      responses:
        "200":
          description: OK
          schema:
            $ref: '#/definitions/dto.ListPriceUnitsResponse'
        "400":
          description: Bad Request
          schema:
            $ref: '#/definitions/errors.ErrorResponse'
      summary: List price units
      tags:
      - Price Units
    post:
      consumes:
      - application/json
      description: Create a new price unit with the provided details
      parameters:
      - description: Price unit details
        in: body
        name: body
        required: true
        schema:
          $ref: '#/definitions/dto.CreatePriceUnitRequest'
      produces:
      - application/json
      responses:
        "201":
          description: Created
          schema:
            $ref: '#/definitions/dto.PriceUnitResponse'
        "400":
          description: Bad Request
          schema:
            $ref: '#/definitions/errors.ErrorResponse'
      summary: Create a new price unit
      tags:
      - Price Units
  /prices/units/{id}:
    delete:
      consumes:
      - application/json
      description: Archive an existing price unit. The unit will be marked as archived
        and cannot be used in new prices.
      parameters:
      - description: Price unit ID
        in: path
        name: id
        required: true
        type: string
      produces:
      - application/json
      responses:
        "200":
          description: OK
          schema:
            $ref: '#/definitions/gin.H'
        "400":
          description: Bad Request
          schema:
            $ref: '#/definitions/errors.ErrorResponse'
        "404":
          description: Not Found
          schema:
            $ref: '#/definitions/errors.ErrorResponse'
      summary: Archive a price unit
      tags:
      - Price Units
    get:
      consumes:
      - application/json
      description: Get a price unit by ID
      parameters:
      - description: Price unit ID
        in: path
        name: id
        required: true
        type: string
      produces:
      - application/json
      responses:
        "200":
          description: OK
          schema:
            $ref: '#/definitions/dto.PriceUnitResponse'
        "400":
          description: Bad Request
          schema:
            $ref: '#/definitions/errors.ErrorResponse'
        "500":
          description: Internal Server Error
          schema:
            $ref: '#/definitions/errors.ErrorResponse'
      summary: Get a price unit by ID
      tags:
      - Price Units
    put:
      consumes:
      - application/json
      description: Update an existing price unit with the provided details. Only name,
        symbol, precision, and conversion_rate can be updated. Status changes are
        not allowed.
      parameters:
      - description: Price unit ID
        in: path
        name: id
        required: true
        type: string
      - description: Price unit details to update
        in: body
        name: body
        required: true
        schema:
          $ref: '#/definitions/dto.UpdatePriceUnitRequest'
      produces:
      - application/json
      responses:
        "200":
          description: OK
          schema:
            $ref: '#/definitions/dto.PriceUnitResponse'
        "400":
          description: Bad Request
          schema:
            $ref: '#/definitions/errors.ErrorResponse'
        "404":
          description: Not Found
          schema:
            $ref: '#/definitions/errors.ErrorResponse'
      summary: Update a price unit
      tags:
      - Price Units
  /prices/units/code/{code}:
    get:
      consumes:
      - application/json
      description: Get a price unit by code
      parameters:
      - description: Price unit code
        in: path
        name: code
        required: true
        type: string
      produces:
      - application/json
      responses:
        "200":
          description: OK
          schema:
            $ref: '#/definitions/dto.PriceUnitResponse'
        "400":
          description: Bad Request
          schema:
            $ref: '#/definitions/errors.ErrorResponse'
        "500":
          description: Internal Server Error
          schema:
            $ref: '#/definitions/errors.ErrorResponse'
      summary: Get a price unit by code
      tags:
      - Price Units
  /secrets/api/keys:
    get:
      consumes:
      - application/json
      description: Get a paginated list of API keys
      parameters:
      - description: Limit
        in: query
        name: limit
        type: integer
      - description: Offset
        in: query
        name: offset
        type: integer
      - description: Status (published/archived)
        in: query
        name: status
        type: string
      produces:
      - application/json
      responses:
        "200":
          description: OK
          schema:
            $ref: '#/definitions/dto.ListSecretsResponse'
        "400":
          description: Bad Request
          schema:
            $ref: '#/definitions/errors.ErrorResponse'
        "500":
          description: Internal Server Error
          schema:
            $ref: '#/definitions/errors.ErrorResponse'
      summary: List API keys
      tags:
      - secrets
    post:
      consumes:
      - application/json
      description: Create a new API key with the specified type and permissions
      parameters:
      - description: API key creation request
        in: body
        name: request
        required: true
        schema:
          $ref: '#/definitions/dto.CreateAPIKeyRequest'
      produces:
      - application/json
      responses:
        "201":
          description: Created
          schema:
            $ref: '#/definitions/dto.CreateAPIKeyResponse'
        "400":
          description: Bad Request
          schema:
            $ref: '#/definitions/errors.ErrorResponse'
        "500":
          description: Internal Server Error
          schema:
            $ref: '#/definitions/errors.ErrorResponse'
      summary: Create a new API key
      tags:
      - secrets
  /secrets/api/keys/{id}:
    delete:
      consumes:
      - application/json
      description: Delete an API key by ID
      parameters:
      - description: API key ID
        in: path
        name: id
        required: true
        type: string
      produces:
      - application/json
      responses:
        "204":
          description: No Content
        "404":
          description: Not Found
          schema:
            $ref: '#/definitions/errors.ErrorResponse'
        "500":
          description: Internal Server Error
          schema:
            $ref: '#/definitions/errors.ErrorResponse'
      summary: Delete an API key
      tags:
      - secrets
  /secrets/integrations/{id}:
    delete:
      consumes:
      - application/json
      description: Delete integration credentials
      parameters:
      - description: Integration ID
        in: path
        name: id
        required: true
        type: string
      produces:
      - application/json
      responses:
        "204":
          description: No Content
        "404":
          description: Not Found
          schema:
            $ref: '#/definitions/errors.ErrorResponse'
        "500":
          description: Internal Server Error
          schema:
            $ref: '#/definitions/errors.ErrorResponse'
      summary: Delete an integration
      tags:
      - Integrations
  /secrets/integrations/{provider}:
    get:
      consumes:
      - application/json
      description: Get details of a specific integration
      parameters:
      - description: Integration provider
        in: path
        name: provider
        required: true
        type: string
      produces:
      - application/json
      responses:
        "200":
          description: OK
          schema:
            $ref: '#/definitions/dto.SecretResponse'
        "404":
          description: Not Found
          schema:
            $ref: '#/definitions/errors.ErrorResponse'
        "500":
          description: Internal Server Error
          schema:
            $ref: '#/definitions/errors.ErrorResponse'
      summary: Get integration details
      tags:
      - Integrations
    post:
      consumes:
      - application/json
      description: Create or update integration credentials
      parameters:
      - description: Integration provider
        in: path
        name: provider
        required: true
        type: string
      - description: Integration creation request
        in: body
        name: request
        required: true
        schema:
          $ref: '#/definitions/dto.CreateIntegrationRequest'
      produces:
      - application/json
      responses:
        "201":
          description: Created
          schema:
            $ref: '#/definitions/dto.SecretResponse'
        "400":
          description: Bad Request
          schema:
            $ref: '#/definitions/errors.ErrorResponse'
        "500":
          description: Internal Server Error
          schema:
            $ref: '#/definitions/errors.ErrorResponse'
      summary: Create or update an integration
      tags:
      - Integrations
  /secrets/integrations/linked:
    get:
      consumes:
      - application/json
      description: Get a list of unique providers which have a valid linked integration
        secret
      produces:
      - application/json
      responses:
        "200":
          description: OK
          schema:
            $ref: '#/definitions/dto.LinkedIntegrationsResponse'
        "500":
          description: Internal Server Error
          schema:
            $ref: '#/definitions/errors.ErrorResponse'
      summary: List linked integrations
      tags:
      - Integrations
  /subscriptions:
    get:
      description: Get subscriptions with optional filtering
      parameters:
      - description: ActiveAt filters subscriptions that are active at the given time
        in: query
        name: active_at
        type: string
      - collectionFormat: csv
        description: BillingCadence filters by billing cadence
        in: query
        items:
          enum:
          - RECURRING
          - ONETIME
          type: string
        name: billing_cadence
        type: array
      - collectionFormat: csv
        description: BillingPeriod filters by billing period
        in: query
        items:
          enum:
          - MONTHLY
          - ANNUAL
          - WEEKLY
          - DAILY
          - QUARTERLY
          - HALF_YEARLY
          type: string
        name: billing_period
        type: array
      - description: CustomerID filters by customer ID
        in: query
        name: customer_id
        type: string
      - in: query
        name: end_time
        type: string
      - in: query
        name: expand
        type: string
      - in: query
        maximum: 1000
        minimum: 1
        name: limit
        type: integer
      - in: query
        minimum: 0
        name: offset
        type: integer
      - enum:
        - asc
        - desc
        in: query
        name: order
        type: string
      - description: PlanID filters by plan ID
        in: query
        name: plan_id
        type: string
      - in: query
        name: start_time
        type: string
      - enum:
        - published
        - deleted
        - archived
        in: query
        name: status
        type: string
        x-enum-varnames:
        - StatusPublished
        - StatusDeleted
        - StatusArchived
      - collectionFormat: csv
        in: query
        items:
          type: string
        name: subscription_ids
        type: array
      - collectionFormat: csv
        description: SubscriptionStatus filters by subscription status
        in: query
        items:
          enum:
          - active
          - paused
          - cancelled
          - incomplete
          - incomplete_expired
          - past_due
          - trialing
          - unpaid
          type: string
        name: subscription_status
        type: array
      - description: WithLineItems includes line items in the response
        in: query
        name: with_line_items
        type: boolean
      produces:
      - application/json
      responses:
        "200":
          description: OK
          schema:
            $ref: '#/definitions/dto.ListSubscriptionsResponse'
        "400":
          description: Bad Request
          schema:
            $ref: '#/definitions/errors.ErrorResponse'
        "500":
          description: Internal Server Error
          schema:
            $ref: '#/definitions/errors.ErrorResponse'
      security:
      - ApiKeyAuth: []
      summary: List subscriptions
      tags:
      - Subscriptions
    post:
      consumes:
      - application/json
      description: Create a new subscription
      parameters:
      - description: Subscription Request
        in: body
        name: subscription
        required: true
        schema:
          $ref: '#/definitions/dto.CreateSubscriptionRequest'
      produces:
      - application/json
      responses:
        "201":
          description: Created
          schema:
            $ref: '#/definitions/dto.SubscriptionResponse'
        "400":
          description: Bad Request
          schema:
            $ref: '#/definitions/errors.ErrorResponse'
        "500":
          description: Internal Server Error
          schema:
            $ref: '#/definitions/errors.ErrorResponse'
      security:
      - ApiKeyAuth: []
      summary: Create subscription
      tags:
      - Subscriptions
  /subscriptions/{id}:
    get:
      description: Get a subscription by ID
      parameters:
      - description: Subscription ID
        in: path
        name: id
        required: true
        type: string
      produces:
      - application/json
      responses:
        "200":
          description: OK
          schema:
            $ref: '#/definitions/dto.SubscriptionResponse'
        "400":
          description: Bad Request
          schema:
            $ref: '#/definitions/errors.ErrorResponse'
        "500":
          description: Internal Server Error
          schema:
            $ref: '#/definitions/errors.ErrorResponse'
      security:
      - ApiKeyAuth: []
      summary: Get subscription
      tags:
      - Subscriptions
  /subscriptions/{id}/cancel:
    post:
      consumes:
      - application/json
      description: Cancel a subscription
      parameters:
      - description: Subscription ID
        in: path
        name: id
        required: true
        type: string
      - description: Cancel at period end
        in: query
        name: cancel_at_period_end
        type: boolean
      produces:
      - application/json
      responses:
        "200":
          description: OK
          schema:
            $ref: '#/definitions/gin.H'
        "400":
          description: Bad Request
          schema:
            $ref: '#/definitions/errors.ErrorResponse'
        "500":
          description: Internal Server Error
          schema:
            $ref: '#/definitions/errors.ErrorResponse'
      security:
      - ApiKeyAuth: []
      summary: Cancel subscription
      tags:
      - Subscriptions
  /subscriptions/{id}/pause:
    post:
      consumes:
      - application/json
      description: Pause a subscription with the specified parameters
      parameters:
      - description: Subscription ID
        in: path
        name: id
        required: true
        type: string
      - description: Pause subscription request
        in: body
        name: request
        required: true
        schema:
          $ref: '#/definitions/dto.PauseSubscriptionRequest'
      produces:
      - application/json
      responses:
        "200":
          description: OK
          schema:
            $ref: '#/definitions/dto.SubscriptionPauseResponse'
        "400":
          description: Bad Request
          schema:
            $ref: '#/definitions/errors.ErrorResponse'
        "404":
          description: Not Found
          schema:
            $ref: '#/definitions/errors.ErrorResponse'
        "500":
          description: Internal Server Error
          schema:
            $ref: '#/definitions/errors.ErrorResponse'
      summary: Pause a subscription
      tags:
      - Subscriptions
  /subscriptions/{id}/pauses:
    get:
      description: List all pauses for a subscription
      parameters:
      - description: Subscription ID
        in: path
        name: id
        required: true
        type: string
      produces:
      - application/json
      responses:
        "200":
          description: OK
          schema:
            items:
              $ref: '#/definitions/dto.ListSubscriptionPausesResponse'
            type: array
        "400":
          description: Bad Request
          schema:
            $ref: '#/definitions/errors.ErrorResponse'
        "404":
          description: Not Found
          schema:
            $ref: '#/definitions/errors.ErrorResponse'
        "500":
          description: Internal Server Error
          schema:
            $ref: '#/definitions/errors.ErrorResponse'
      summary: List all pauses for a subscription
      tags:
      - Subscriptions
  /subscriptions/{id}/phases:
    post:
      consumes:
      - application/json
      description: Add a new phase to a subscription schedule
      parameters:
      - description: Subscription ID
        in: path
        name: id
        required: true
        type: string
      - description: Add schedule phase request
        in: body
        name: request
        required: true
        schema:
          $ref: '#/definitions/dto.AddSchedulePhaseRequest'
      produces:
      - application/json
      responses:
        "200":
          description: OK
          schema:
            $ref: '#/definitions/dto.SubscriptionScheduleResponse'
        "400":
          description: Bad Request
          schema:
            $ref: '#/definitions/errors.ErrorResponse'
        "500":
          description: Internal Server Error
          schema:
            $ref: '#/definitions/errors.ErrorResponse'
      security:
      - ApiKeyAuth: []
      summary: Add new phase to subscription schedule
      tags:
      - Subscriptions
  /subscriptions/{id}/resume:
    post:
      consumes:
      - application/json
      description: Resume a paused subscription with the specified parameters
      parameters:
      - description: Subscription ID
        in: path
        name: id
        required: true
        type: string
      - description: Resume subscription request
        in: body
        name: request
        required: true
        schema:
          $ref: '#/definitions/dto.ResumeSubscriptionRequest'
      produces:
      - application/json
      responses:
        "200":
          description: OK
          schema:
            $ref: '#/definitions/dto.SubscriptionPauseResponse'
        "400":
          description: Bad Request
          schema:
            $ref: '#/definitions/errors.ErrorResponse'
        "404":
          description: Not Found
          schema:
            $ref: '#/definitions/errors.ErrorResponse'
        "500":
          description: Internal Server Error
          schema:
            $ref: '#/definitions/errors.ErrorResponse'
      summary: Resume a paused subscription
      tags:
      - Subscriptions
  /subscriptions/search:
    post:
      consumes:
      - application/json
      description: List subscriptions by filter
      parameters:
      - description: Filter
        in: body
        name: filter
        required: true
        schema:
          $ref: '#/definitions/types.SubscriptionFilter'
      produces:
      - application/json
      responses:
        "200":
          description: OK
          schema:
            $ref: '#/definitions/dto.ListSubscriptionsResponse'
        "400":
          description: Bad Request
          schema:
            $ref: '#/definitions/errors.ErrorResponse'
        "500":
          description: Internal Server Error
          schema:
            $ref: '#/definitions/errors.ErrorResponse'
      security:
      - ApiKeyAuth: []
      summary: List subscriptions by filter
      tags:
      - Subscriptions
  /subscriptions/usage:
    post:
      consumes:
      - application/json
      description: Get usage for a subscription
      parameters:
      - description: Usage request
        in: body
        name: request
        required: true
        schema:
          $ref: '#/definitions/dto.GetUsageBySubscriptionRequest'
      produces:
      - application/json
      responses:
        "200":
          description: OK
          schema:
            $ref: '#/definitions/dto.GetUsageBySubscriptionResponse'
        "400":
          description: Bad Request
          schema:
            $ref: '#/definitions/errors.ErrorResponse'
        "500":
          description: Internal Server Error
          schema:
            $ref: '#/definitions/errors.ErrorResponse'
      security:
      - ApiKeyAuth: []
      summary: Get usage by subscription
      tags:
      - Subscriptions
  /tasks:
    get:
      consumes:
      - application/json
      description: List tasks with optional filtering
      parameters:
      - in: query
        name: created_by
        type: string
      - in: query
        name: end_time
        type: string
      - enum:
        - EVENTS
        - PRICES
        - CUSTOMERS
        in: query
        name: entity_type
        type: string
        x-enum-varnames:
        - EntityTypeEvents
        - EntityTypePrices
        - EntityTypeCustomers
      - in: query
        name: expand
        type: string
      - in: query
        maximum: 1000
        minimum: 1
        name: limit
        type: integer
      - in: query
        minimum: 0
        name: offset
        type: integer
      - enum:
        - asc
        - desc
        in: query
        name: order
        type: string
      - in: query
        name: sort
        type: string
      - in: query
        name: start_time
        type: string
      - enum:
        - published
        - deleted
        - archived
        in: query
        name: status
        type: string
        x-enum-varnames:
        - StatusPublished
        - StatusDeleted
        - StatusArchived
      - enum:
        - PENDING
        - PROCESSING
        - COMPLETED
        - FAILED
        in: query
        name: task_status
        type: string
        x-enum-varnames:
        - TaskStatusPending
        - TaskStatusProcessing
        - TaskStatusCompleted
        - TaskStatusFailed
      - enum:
        - IMPORT
        - EXPORT
        in: query
        name: task_type
        type: string
        x-enum-varnames:
        - TaskTypeImport
        - TaskTypeExport
      produces:
      - application/json
      responses:
        "200":
          description: OK
          schema:
            $ref: '#/definitions/dto.ListTasksResponse'
        "400":
          description: Bad Request
          schema:
            $ref: '#/definitions/errors.ErrorResponse'
        "500":
          description: Internal Server Error
          schema:
            $ref: '#/definitions/errors.ErrorResponse'
      summary: List tasks
      tags:
      - Tasks
    post:
      consumes:
      - application/json
      description: Create a new import/export task
      parameters:
      - description: Task details
        in: body
        name: task
        required: true
        schema:
          $ref: '#/definitions/dto.CreateTaskRequest'
      produces:
      - application/json
      responses:
        "201":
          description: Created
          schema:
            $ref: '#/definitions/dto.TaskResponse'
        "400":
          description: Bad Request
          schema:
            $ref: '#/definitions/errors.ErrorResponse'
        "500":
          description: Internal Server Error
          schema:
            $ref: '#/definitions/errors.ErrorResponse'
      summary: Create a new task
      tags:
      - Tasks
  /tasks/{id}:
    get:
      consumes:
      - application/json
      description: Get detailed information about a task
      parameters:
      - description: Task ID
        in: path
        name: id
        required: true
        type: string
      produces:
      - application/json
      responses:
        "200":
          description: OK
          schema:
            $ref: '#/definitions/dto.TaskResponse'
        "404":
          description: Not Found
          schema:
            $ref: '#/definitions/errors.ErrorResponse'
        "500":
          description: Internal Server Error
          schema:
            $ref: '#/definitions/errors.ErrorResponse'
      summary: Get a task by ID
      tags:
      - Tasks
  /tasks/{id}/process:
    post:
      consumes:
      - application/json
      description: Start processing a task
      parameters:
      - description: Task ID
        in: path
        name: id
        required: true
        type: string
      produces:
      - application/json
      responses:
        "202":
          description: Accepted
          schema:
            $ref: '#/definitions/gin.H'
        "400":
          description: Bad Request
          schema:
            $ref: '#/definitions/errors.ErrorResponse'
        "404":
          description: Not Found
          schema:
            $ref: '#/definitions/errors.ErrorResponse'
        "500":
          description: Internal Server Error
          schema:
            $ref: '#/definitions/errors.ErrorResponse'
      summary: Process a task
      tags:
      - Tasks
  /tasks/{id}/status:
    put:
      consumes:
      - application/json
      description: Update the status of a task
      parameters:
      - description: Task ID
        in: path
        name: id
        required: true
        type: string
      - description: New status
        in: body
        name: status
        required: true
        schema:
          $ref: '#/definitions/dto.UpdateTaskStatusRequest'
      produces:
      - application/json
      responses:
        "200":
          description: OK
          schema:
            $ref: '#/definitions/dto.TaskResponse'
        "400":
          description: Bad Request
          schema:
            $ref: '#/definitions/errors.ErrorResponse'
        "404":
          description: Not Found
          schema:
            $ref: '#/definitions/errors.ErrorResponse'
        "500":
          description: Internal Server Error
          schema:
            $ref: '#/definitions/errors.ErrorResponse'
      summary: Update task status
      tags:
      - Tasks
  /tenant/billing:
    get:
      consumes:
      - application/json
      description: Get the subscription and usage details for the current tenant
      produces:
      - application/json
      responses:
        "200":
          description: OK
          schema:
            $ref: '#/definitions/dto.TenantBillingUsage'
        "400":
          description: Bad Request
          schema:
            $ref: '#/definitions/errors.ErrorResponse'
        "404":
          description: Not Found
          schema:
            $ref: '#/definitions/errors.ErrorResponse'
        "500":
          description: Internal Server Error
          schema:
            $ref: '#/definitions/errors.ErrorResponse'
      security:
      - ApiKeyAuth: []
      summary: Get billing usage for the current tenant
      tags:
      - Tenants
  /tenants:
    post:
      consumes:
      - application/json
      description: Create a new tenant
      parameters:
      - description: Create tenant request
        in: body
        name: request
        required: true
        schema:
          $ref: '#/definitions/dto.CreateTenantRequest'
      produces:
      - application/json
      responses:
        "201":
          description: Created
          schema:
            $ref: '#/definitions/dto.TenantResponse'
        "400":
          description: Bad Request
          schema:
            $ref: '#/definitions/errors.ErrorResponse'
        "500":
          description: Internal Server Error
          schema:
            $ref: '#/definitions/errors.ErrorResponse'
      security:
      - ApiKeyAuth: []
      summary: Create a new tenant
      tags:
      - Tenants
  /tenants/{id}:
    get:
      consumes:
      - application/json
      description: Get tenant by ID
      parameters:
      - description: Tenant ID
        in: path
        name: id
        required: true
        type: string
      produces:
      - application/json
      responses:
        "200":
          description: OK
          schema:
            $ref: '#/definitions/dto.TenantResponse'
        "404":
          description: Not Found
          schema:
            $ref: '#/definitions/errors.ErrorResponse'
        "500":
          description: Internal Server Error
          schema:
            $ref: '#/definitions/errors.ErrorResponse'
      security:
      - ApiKeyAuth: []
      summary: Get tenant by ID
      tags:
      - Tenants
  /tenants/update:
    put:
      consumes:
      - application/json
      description: Update a tenant's details including name and billing information
      parameters:
      - description: Update tenant request
        in: body
        name: request
        required: true
        schema:
          $ref: '#/definitions/dto.UpdateTenantRequest'
      produces:
      - application/json
      responses:
        "200":
          description: OK
          schema:
            $ref: '#/definitions/dto.TenantResponse'
        "400":
          description: Bad Request
          schema:
            $ref: '#/definitions/errors.ErrorResponse'
        "404":
          description: Not Found
          schema:
            $ref: '#/definitions/errors.ErrorResponse'
        "500":
          description: Internal Server Error
          schema:
            $ref: '#/definitions/errors.ErrorResponse'
      security:
      - ApiKeyAuth: []
      summary: Update a tenant
      tags:
      - Tenants
  /users/me:
    get:
      consumes:
      - application/json
      description: Get the current user's information
      produces:
      - application/json
      responses:
        "200":
          description: OK
          schema:
            $ref: '#/definitions/dto.UserResponse'
        "401":
          description: Unauthorized
          schema:
            $ref: '#/definitions/errors.ErrorResponse'
        "500":
          description: Internal Server Error
          schema:
            $ref: '#/definitions/errors.ErrorResponse'
      security:
      - ApiKeyAuth: []
      summary: Get user info
      tags:
      - Users
  /wallets:
    post:
      consumes:
      - application/json
      description: Create a new wallet for a customer
      parameters:
      - description: Create wallet request
        in: body
        name: request
        required: true
        schema:
          $ref: '#/definitions/dto.CreateWalletRequest'
      produces:
      - application/json
      responses:
        "200":
          description: OK
          schema:
            $ref: '#/definitions/dto.WalletResponse'
        "400":
          description: Bad Request
          schema:
            $ref: '#/definitions/errors.ErrorResponse'
        "500":
          description: Internal Server Error
          schema:
            $ref: '#/definitions/errors.ErrorResponse'
      security:
      - ApiKeyAuth: []
      summary: Create a new wallet
      tags:
      - Wallets
  /wallets/{id}:
    get:
      consumes:
      - application/json
      description: Get a wallet by its ID
      parameters:
      - description: Wallet ID
        in: path
        name: id
        required: true
        type: string
      produces:
      - application/json
      responses:
        "200":
          description: OK
          schema:
            $ref: '#/definitions/dto.WalletResponse'
        "400":
          description: Bad Request
          schema:
            $ref: '#/definitions/errors.ErrorResponse'
        "404":
          description: Not Found
          schema:
            $ref: '#/definitions/errors.ErrorResponse'
        "500":
          description: Internal Server Error
          schema:
            $ref: '#/definitions/errors.ErrorResponse'
      security:
      - ApiKeyAuth: []
      summary: Get wallet by ID
      tags:
      - Wallets
    put:
      consumes:
      - application/json
      description: Update a wallet's details including auto top-up configuration
      parameters:
      - description: Wallet ID
        in: path
        name: id
        required: true
        type: string
      - description: Update wallet request
        in: body
        name: request
        required: true
        schema:
          $ref: '#/definitions/dto.UpdateWalletRequest'
      produces:
      - application/json
      responses:
        "200":
          description: OK
          schema:
            $ref: '#/definitions/dto.WalletResponse'
        "400":
          description: Bad Request
          schema:
            $ref: '#/definitions/errors.ErrorResponse'
        "404":
          description: Not Found
          schema:
            $ref: '#/definitions/errors.ErrorResponse'
        "500":
          description: Internal Server Error
          schema:
            $ref: '#/definitions/errors.ErrorResponse'
      summary: Update a wallet
      tags:
      - Wallets
  /wallets/{id}/balance/real-time:
    get:
      consumes:
      - application/json
      description: Get real-time balance of a wallet
      parameters:
      - description: Wallet ID
        in: path
        name: id
        required: true
        type: string
      produces:
      - application/json
      responses:
        "200":
          description: OK
          schema:
            $ref: '#/definitions/dto.WalletBalanceResponse'
        "400":
          description: Bad Request
          schema:
            $ref: '#/definitions/errors.ErrorResponse'
        "404":
          description: Not Found
          schema:
            $ref: '#/definitions/errors.ErrorResponse'
        "500":
          description: Internal Server Error
          schema:
            $ref: '#/definitions/errors.ErrorResponse'
      security:
      - ApiKeyAuth: []
      summary: Get wallet balance
      tags:
      - Wallets
  /wallets/{id}/terminate:
    post:
      consumes:
      - application/json
      description: Terminates a wallet by closing it and debiting remaining balance
      parameters:
      - description: Wallet ID
        in: path
        name: id
        required: true
        type: string
      produces:
      - application/json
      responses:
        "200":
          description: OK
          schema:
            $ref: '#/definitions/dto.WalletResponse'
        "400":
          description: Bad Request
          schema:
            $ref: '#/definitions/errors.ErrorResponse'
        "404":
          description: Not Found
          schema:
            $ref: '#/definitions/errors.ErrorResponse'
        "500":
          description: Internal Server Error
          schema:
            $ref: '#/definitions/errors.ErrorResponse'
      summary: Terminate a wallet
      tags:
      - Wallets
  /wallets/{id}/top-up:
    post:
      consumes:
      - application/json
      description: Add credits to a wallet
      parameters:
      - description: Wallet ID
        in: path
        name: id
        required: true
        type: string
      - description: Top up request
        in: body
        name: request
        required: true
        schema:
          $ref: '#/definitions/dto.TopUpWalletRequest'
      produces:
      - application/json
      responses:
        "200":
          description: OK
          schema:
            $ref: '#/definitions/dto.WalletResponse'
        "400":
          description: Bad Request
          schema:
            $ref: '#/definitions/errors.ErrorResponse'
        "404":
          description: Not Found
          schema:
            $ref: '#/definitions/errors.ErrorResponse'
        "500":
          description: Internal Server Error
          schema:
            $ref: '#/definitions/errors.ErrorResponse'
      security:
      - ApiKeyAuth: []
      summary: Top up wallet
      tags:
      - Wallets
  /wallets/{id}/transactions:
    get:
      consumes:
      - application/json
      description: Get transactions for a wallet with pagination
      parameters:
      - description: Wallet ID
        in: path
        name: id
        required: true
        type: string
      - in: query
        name: credits_available_gt
        type: number
      - in: query
        name: end_time
        type: string
      - in: query
        name: expand
        type: string
      - in: query
        name: expiry_date_after
        type: string
      - in: query
        name: expiry_date_before
        type: string
      - in: query
        name: id
        type: string
      - in: query
        maximum: 1000
        minimum: 1
        name: limit
        type: integer
      - in: query
        minimum: 0
        name: offset
        type: integer
      - enum:
        - asc
        - desc
        in: query
        name: order
        type: string
      - in: query
        name: priority
        type: integer
      - in: query
        name: reference_id
        type: string
      - in: query
        name: reference_type
        type: string
      - in: query
        name: sort
        type: string
      - in: query
        name: start_time
        type: string
      - enum:
        - published
        - deleted
        - archived
        in: query
        name: status
        type: string
        x-enum-varnames:
        - StatusPublished
        - StatusDeleted
        - StatusArchived
      - enum:
        - INVOICE_PAYMENT
        - FREE_CREDIT_GRANT
        - SUBSCRIPTION_CREDIT_GRANT
        - PURCHASED_CREDIT_INVOICED
        - PURCHASED_CREDIT_DIRECT
        - CREDIT_NOTE
        - CREDIT_EXPIRED
        - WALLET_TERMINATION
        in: query
        name: transaction_reason
        type: string
        x-enum-varnames:
        - TransactionReasonInvoicePayment
        - TransactionReasonFreeCredit
        - TransactionReasonSubscriptionCredit
        - TransactionReasonPurchasedCreditInvoiced
        - TransactionReasonPurchasedCreditDirect
        - TransactionReasonCreditNote
        - TransactionReasonCreditExpired
        - TransactionReasonWalletTermination
      - enum:
        - pending
        - completed
        - failed
        in: query
        name: transaction_status
        type: string
        x-enum-varnames:
        - TransactionStatusPending
        - TransactionStatusCompleted
        - TransactionStatusFailed
      - enum:
        - credit
        - debit
        in: query
        name: type
        type: string
        x-enum-varnames:
        - TransactionTypeCredit
        - TransactionTypeDebit
      produces:
      - application/json
      responses:
        "200":
          description: OK
          schema:
            $ref: '#/definitions/dto.ListWalletTransactionsResponse'
        "400":
          description: Bad Request
          schema:
            $ref: '#/definitions/errors.ErrorResponse'
        "404":
          description: Not Found
          schema:
            $ref: '#/definitions/errors.ErrorResponse'
        "500":
          description: Internal Server Error
          schema:
            $ref: '#/definitions/errors.ErrorResponse'
      security:
      - ApiKeyAuth: []
      summary: Get wallet transactions
      tags:
      - Wallets
  /webhooks/stripe/{tenant_id}/{environment_id}:
    post:
      consumes:
      - application/json
      description: Process incoming Stripe webhook events for payment status updates
        and customer creation
      parameters:
      - description: Tenant ID
        in: path
        name: tenant_id
        required: true
        type: string
      - description: Environment ID
        in: path
        name: environment_id
        required: true
        type: string
      - description: Stripe webhook signature
        in: header
        name: Stripe-Signature
        required: true
        type: string
      produces:
      - application/json
      responses:
        "200":
          description: Webhook processed successfully
          schema:
            additionalProperties: true
            type: object
        "400":
          description: Bad request - missing parameters or invalid signature
          schema:
            additionalProperties: true
            type: object
        "500":
          description: Internal server error
          schema:
            additionalProperties: true
            type: object
      summary: Handle Stripe webhook events
      tags:
      - Webhooks
schemes:
- http
- https
securityDefinitions:
  ApiKeyAuth:
    description: Enter your API key in the format *x-api-key &lt;api-key&gt;**
    in: header
    name: x-api-key
    type: apiKey
swagger: "2.0"<|MERGE_RESOLUTION|>--- conflicted
+++ resolved
@@ -4540,52 +4540,6 @@
     x-enum-varnames:
     - BILLING_TIER_VOLUME
     - BILLING_TIER_SLAB
-<<<<<<< HEAD
-  types.ConnectionFilter:
-    properties:
-      connection_ids:
-        items:
-          type: string
-        type: array
-      end_time:
-        type: string
-      expand:
-        type: string
-      filters:
-        items:
-          $ref: '#/definitions/types.FilterCondition'
-        type: array
-      limit:
-        maximum: 1000
-        minimum: 1
-        type: integer
-      offset:
-        minimum: 0
-        type: integer
-      order:
-        enum:
-        - asc
-        - desc
-        type: string
-      provider_type:
-        $ref: '#/definitions/types.SecretProvider'
-      sort:
-        items:
-          $ref: '#/definitions/types.SortCondition'
-        type: array
-      start_time:
-        type: string
-      status:
-        $ref: '#/definitions/types.Status'
-    type: object
-  types.ConnectionMetadata:
-    properties:
-      generic:
-        $ref: '#/definitions/types.GenericConnectionMetadata'
-      stripe:
-        $ref: '#/definitions/types.StripeConnectionMetadata'
-    type: object
-=======
   types.CouponCadence:
     enum:
     - once
@@ -4604,7 +4558,6 @@
     x-enum-varnames:
     - CouponTypeFixed
     - CouponTypePercentage
->>>>>>> 9e7b51b6
   types.CreditGrantCadence:
     enum:
     - ONETIME
@@ -5280,18 +5233,6 @@
     - StatusPublished
     - StatusDeleted
     - StatusArchived
-<<<<<<< HEAD
-  types.StripeConnectionMetadata:
-    properties:
-      account_id:
-        type: string
-      publishable_key:
-        type: string
-      secret_key:
-        type: string
-      webhook_secret:
-        type: string
-=======
   types.SubscriptionFilter:
     properties:
       active_at:
@@ -5353,7 +5294,6 @@
       with_line_items:
         description: WithLineItems includes line items in the response
         type: boolean
->>>>>>> 9e7b51b6
     type: object
   types.SubscriptionScheduleStatus:
     enum:
@@ -7519,148 +7459,6 @@
       summary: Update an entitlement
       tags:
       - Entitlements
-<<<<<<< HEAD
-  /entity-integration-mappings:
-    get:
-      consumes:
-      - application/json
-      description: Retrieve a list of entity integration mappings with optional filtering
-      parameters:
-      - description: Filter by FlexPrice entity ID
-        in: query
-        name: entity_id
-        type: string
-      - description: Filter by entity type
-        in: query
-        name: entity_type
-        type: string
-      - description: Filter by provider type
-        in: query
-        name: provider_type
-        type: string
-      - description: Filter by provider entity ID
-        in: query
-        name: provider_entity_id
-        type: string
-      - description: 'Number of results to return (default: 20, max: 100)'
-        in: query
-        name: limit
-        type: integer
-      - description: 'Pagination offset (default: 0)'
-        in: query
-        name: offset
-        type: integer
-      produces:
-      - application/json
-      responses:
-        "200":
-          description: OK
-          schema:
-            $ref: '#/definitions/dto.ListEntityIntegrationMappingsResponse'
-        "400":
-          description: Bad Request
-          schema:
-            $ref: '#/definitions/errors.ErrorResponse'
-        "401":
-          description: Unauthorized
-          schema:
-            $ref: '#/definitions/errors.ErrorResponse'
-        "500":
-          description: Internal Server Error
-          schema:
-            $ref: '#/definitions/errors.ErrorResponse'
-      security:
-      - ApiKeyAuth: []
-      summary: List entity integration mappings
-      tags:
-      - Entity Integration Mappings
-    post:
-      consumes:
-      - application/json
-      description: Create a new entity integration mapping
-      parameters:
-      - description: Entity integration mapping data
-        in: body
-        name: entity_integration_mapping
-        required: true
-        schema:
-          $ref: '#/definitions/dto.CreateEntityIntegrationMappingRequest'
-      produces:
-      - application/json
-      responses:
-        "201":
-          description: Created
-          schema:
-            $ref: '#/definitions/dto.EntityIntegrationMappingResponse'
-        "400":
-          description: Bad Request
-          schema:
-            $ref: '#/definitions/errors.ErrorResponse'
-        "401":
-          description: Unauthorized
-          schema:
-            $ref: '#/definitions/errors.ErrorResponse'
-        "409":
-          description: Conflict
-          schema:
-            $ref: '#/definitions/errors.ErrorResponse'
-        "500":
-          description: Internal Server Error
-          schema:
-            $ref: '#/definitions/errors.ErrorResponse'
-      security:
-      - ApiKeyAuth: []
-      summary: Create entity integration mapping
-      tags:
-      - Entity Integration Mappings
-  /entity-integration-mappings/{id}:
-    delete:
-      consumes:
-      - application/json
-      description: Delete an entity integration mapping
-      parameters:
-      - description: Entity integration mapping ID
-        in: path
-        name: id
-        required: true
-        type: string
-      produces:
-      - application/json
-      responses:
-        "204":
-          description: No Content
-        "400":
-          description: Bad Request
-          schema:
-            $ref: '#/definitions/errors.ErrorResponse'
-        "401":
-          description: Unauthorized
-          schema:
-            $ref: '#/definitions/errors.ErrorResponse'
-        "404":
-          description: Not Found
-          schema:
-            $ref: '#/definitions/errors.ErrorResponse'
-        "500":
-          description: Internal Server Error
-          schema:
-            $ref: '#/definitions/errors.ErrorResponse'
-      security:
-      - ApiKeyAuth: []
-      summary: Delete entity integration mapping
-      tags:
-      - Entity Integration Mappings
-    get:
-      consumes:
-      - application/json
-      description: Retrieve a specific entity integration mapping by ID
-      parameters:
-      - description: Entity integration mapping ID
-        in: path
-        name: id
-        required: true
-        type: string
-=======
   /entitlements/search:
     post:
       consumes:
@@ -7673,48 +7471,26 @@
         required: true
         schema:
           $ref: '#/definitions/types.EntitlementFilter'
->>>>>>> 9e7b51b6
       produces:
       - application/json
       responses:
         "200":
           description: OK
           schema:
-<<<<<<< HEAD
-            $ref: '#/definitions/dto.EntityIntegrationMappingResponse'
-=======
             $ref: '#/definitions/dto.ListEntitlementsResponse'
->>>>>>> 9e7b51b6
-        "400":
-          description: Bad Request
-          schema:
-            $ref: '#/definitions/errors.ErrorResponse'
-<<<<<<< HEAD
-        "401":
-          description: Unauthorized
-          schema:
-            $ref: '#/definitions/errors.ErrorResponse'
-        "404":
-          description: Not Found
-          schema:
-            $ref: '#/definitions/errors.ErrorResponse'
-=======
->>>>>>> 9e7b51b6
+        "400":
+          description: Bad Request
+          schema:
+            $ref: '#/definitions/errors.ErrorResponse'
         "500":
           description: Internal Server Error
           schema:
             $ref: '#/definitions/errors.ErrorResponse'
       security:
       - ApiKeyAuth: []
-<<<<<<< HEAD
-      summary: Get entity integration mapping
-      tags:
-      - Entity Integration Mappings
-=======
       summary: List entitlements by filter
       tags:
       - Entitlements
->>>>>>> 9e7b51b6
   /environments:
     get:
       consumes:
