package dto

import (
	"context"
	"strings"
	"time"

	"github.com/flexprice/flexprice/internal/domain/payment"
	ierr "github.com/flexprice/flexprice/internal/errors"
	"github.com/flexprice/flexprice/internal/types"
	"github.com/samber/lo"
	"github.com/shopspring/decimal"
)

// CreatePaymentRequest represents a request to create a payment
type CreatePaymentRequest struct {
<<<<<<< HEAD
	IdempotencyKey         string                       `json:"idempotency_key,omitempty"`
	DestinationType        types.PaymentDestinationType `json:"destination_type" binding:"required"`
	DestinationID          string                       `json:"destination_id" binding:"required"`
	PaymentMethodType      types.PaymentMethodType      `json:"payment_method_type" binding:"required"`
	PaymentMethodID        string                       `json:"payment_method_id"`
	PaymentGateway         *types.PaymentGatewayType    `json:"payment_gateway,omitempty"`
	Amount                 decimal.Decimal              `json:"amount" binding:"required"`
	Currency               string                       `json:"currency" binding:"required"`
	Metadata               types.Metadata               `json:"metadata,omitempty"`
	ProcessPayment         bool                         `json:"process_payment" default:"true"`
	SaveCardAndMakeDefault bool                         `json:"save_card_and_make_default" default:"false"`
=======
	IdempotencyKey    string                       `json:"idempotency_key,omitempty"`
	DestinationType   types.PaymentDestinationType `json:"destination_type" binding:"required"`
	DestinationID     string                       `json:"destination_id" binding:"required"`
	PaymentMethodType types.PaymentMethodType      `json:"payment_method_type" binding:"required"`
	PaymentMethodID   string                       `json:"payment_method_id"`
	PaymentGateway    *types.PaymentGatewayType    `json:"payment_gateway,omitempty"`
	Amount            decimal.Decimal              `json:"amount" binding:"required"`
	Currency          string                       `json:"currency" binding:"required"`
	SuccessURL        string                       `json:"success_url,omitempty"`
	CancelURL         string                       `json:"cancel_url,omitempty"`
	ConnectionID      string                       `json:"connection_id,omitempty"`
	ConnectionName    string                       `json:"connection_name,omitempty"`
	Metadata          types.Metadata               `json:"metadata,omitempty"`
	ProcessPayment    bool                         `json:"process_payment" default:"true"`
>>>>>>> 2d67a5a9
}

// UpdatePaymentRequest represents a request to update a payment
type UpdatePaymentRequest struct {
	PaymentStatus    *string         `json:"payment_status,omitempty"`
	PaymentGateway   *string         `json:"payment_gateway,omitempty"`
	GatewayPaymentID *string         `json:"gateway_payment_id,omitempty"`
	PaymentMethodID  *string         `json:"payment_method_id,omitempty"`
	Metadata         *types.Metadata `json:"metadata,omitempty"`
	SucceededAt      *time.Time      `json:"succeeded_at,omitempty"`
	FailedAt         *time.Time      `json:"failed_at,omitempty"`
	ErrorMessage     *string         `json:"error_message,omitempty"`
}

// PaymentResponse represents a payment response
type PaymentResponse struct {
	ID                     string                       `json:"id"`
	IdempotencyKey         string                       `json:"idempotency_key"`
	DestinationType        types.PaymentDestinationType `json:"destination_type"`
	DestinationID          string                       `json:"destination_id"`
	PaymentMethodType      types.PaymentMethodType      `json:"payment_method_type"`
	PaymentMethodID        string                       `json:"payment_method_id"`
	Amount                 decimal.Decimal              `json:"amount"`
	Currency               string                       `json:"currency"`
	PaymentStatus          types.PaymentStatus          `json:"payment_status"`
	TrackAttempts          bool                         `json:"track_attempts"`
	PaymentGateway         *string                      `json:"payment_gateway,omitempty"`
	GatewayPaymentID       *string                      `json:"gateway_payment_id,omitempty"`
	GatewayTrackingID      *string                      `json:"gateway_tracking_id,omitempty"`
	GatewayMetadata        types.Metadata               `json:"gateway_metadata,omitempty"`
	PaymentURL             *string                      `json:"payment_url,omitempty"`
	Metadata               types.Metadata               `json:"metadata,omitempty"`
	SucceededAt            *time.Time                   `json:"succeeded_at,omitempty"`
	FailedAt               *time.Time                   `json:"failed_at,omitempty"`
	RefundedAt             *time.Time                   `json:"refunded_at,omitempty"`
	ErrorMessage           *string                      `json:"error_message,omitempty"`
	Attempts               []*PaymentAttemptResponse    `json:"attempts,omitempty"`
	InvoiceNumber          *string                      `json:"invoice_number,omitempty"`
	TenantID               string                       `json:"tenant_id"`
	SaveCardAndMakeDefault bool                         `json:"save_card_and_make_default"`
	CreatedAt              time.Time                    `json:"created_at"`
	UpdatedAt              time.Time                    `json:"updated_at"`
	CreatedBy              string                       `json:"created_by"`
	UpdatedBy              string                       `json:"updated_by"`
}

// PaymentAttemptResponse represents a payment attempt response
type PaymentAttemptResponse struct {
	ID            string         `json:"id"`
	PaymentID     string         `json:"payment_id"`
	AttemptNumber int            `json:"attempt_number"`
	ErrorMessage  *string        `json:"error_message,omitempty"`
	Metadata      types.Metadata `json:"metadata,omitempty"`
	TenantID      string         `json:"tenant_id"`
	CreatedAt     time.Time      `json:"created_at"`
	UpdatedAt     time.Time      `json:"updated_at"`
	CreatedBy     string         `json:"created_by"`
	UpdatedBy     string         `json:"updated_by"`
}

// ListPaymentsResponse represents a paginated list of payments
type ListPaymentsResponse struct {
	Items      []*PaymentResponse       `json:"items"`
	Pagination types.PaginationResponse `json:"pagination"`
}

// NewPaymentResponse creates a new payment response from a payment
func NewPaymentResponse(p *payment.Payment) *PaymentResponse {
	resp := &PaymentResponse{
		ID:                p.ID,
		IdempotencyKey:    p.IdempotencyKey,
		DestinationType:   p.DestinationType,
		DestinationID:     p.DestinationID,
		PaymentMethodType: p.PaymentMethodType,
		PaymentMethodID:   p.PaymentMethodID,
		Amount:            p.Amount,
		Currency:          p.Currency,
		PaymentStatus:     p.PaymentStatus,
		TrackAttempts:     p.TrackAttempts,
		PaymentGateway:    p.PaymentGateway,
		GatewayPaymentID:  p.GatewayPaymentID,
		GatewayTrackingID: p.GatewayTrackingID,
		GatewayMetadata:   p.GatewayMetadata,
		Metadata:          p.Metadata,
		SucceededAt:       p.SucceededAt,
		FailedAt:          p.FailedAt,
		RefundedAt:        p.RefundedAt,
		ErrorMessage:      p.ErrorMessage,
		TenantID:          p.TenantID,
		CreatedAt:         p.CreatedAt,
		UpdatedAt:         p.UpdatedAt,
		CreatedBy:         p.CreatedBy,
		UpdatedBy:         p.UpdatedBy,
	}

	// Extract payment URL from gateway metadata for payment links
	if p.PaymentMethodType == types.PaymentMethodTypePaymentLink && p.GatewayMetadata != nil {
		if paymentURL, exists := p.GatewayMetadata["payment_url"]; exists {
			resp.PaymentURL = &paymentURL
		}
	}

	// Extract SaveCardAndMakeDefault from gateway metadata
	if p.GatewayMetadata != nil {
		if saveCardStr, exists := p.GatewayMetadata["save_card_and_make_default"]; exists {
			resp.SaveCardAndMakeDefault = saveCardStr == "true"
		}
	}

	if p.Attempts != nil {
		resp.Attempts = make([]*PaymentAttemptResponse, len(p.Attempts))
		for i, a := range p.Attempts {
			resp.Attempts[i] = NewPaymentAttemptResponse(a)
		}
	}

	return resp
}

// NewPaymentAttemptResponse creates a new payment attempt response from a payment attempt
func NewPaymentAttemptResponse(a *payment.PaymentAttempt) *PaymentAttemptResponse {
	return &PaymentAttemptResponse{
		ID:            a.ID,
		PaymentID:     a.PaymentID,
		AttemptNumber: a.AttemptNumber,
		ErrorMessage:  a.ErrorMessage,
		Metadata:      a.Metadata,
		TenantID:      a.TenantID,
		CreatedAt:     a.CreatedAt,
		UpdatedAt:     a.UpdatedAt,
		CreatedBy:     a.CreatedBy,
		UpdatedBy:     a.UpdatedBy,
	}
}

// ToPayment converts a create payment request to a payment
func (r *CreatePaymentRequest) ToPayment(ctx context.Context) (*payment.Payment, error) {
	// Validate currency
	if err := types.ValidateCurrencyCode(r.Currency); err != nil {
		return nil, err
	}

<<<<<<< HEAD
	// Prepare gateway metadata with SaveCardAndMakeDefault flag if true
	var gatewayMetadata types.Metadata
	if r.SaveCardAndMakeDefault {
		gatewayMetadata = types.Metadata{
			"save_card_and_make_default": "true",
		}
=======
	// Initialize gateway metadata for storing payment link related fields
	gatewayMetadata := types.Metadata{}

	// Store SuccessURL, CancelURL, ConnectionID, and ConnectionName in gateway metadata if provided
	if r.SuccessURL != "" {
		gatewayMetadata["success_url"] = r.SuccessURL
	}
	if r.CancelURL != "" {
		gatewayMetadata["cancel_url"] = r.CancelURL
	}
	if r.ConnectionID != "" {
		gatewayMetadata["connection_id"] = r.ConnectionID
	}
	if r.ConnectionName != "" {
		gatewayMetadata["connection_name"] = r.ConnectionName
>>>>>>> 2d67a5a9
	}

	p := &payment.Payment{
		ID:                types.GenerateUUIDWithPrefix(types.UUID_PREFIX_PAYMENT),
		IdempotencyKey:    r.IdempotencyKey,
		DestinationType:   r.DestinationType,
		DestinationID:     r.DestinationID,
		PaymentMethodType: r.PaymentMethodType,
		PaymentMethodID:   r.PaymentMethodID,
		Amount:            r.Amount,
		Currency:          strings.ToLower(r.Currency),
		Metadata:          r.Metadata,
		GatewayMetadata:   gatewayMetadata,
		EnvironmentID:     types.GetEnvironmentID(ctx),
		BaseModel:         types.GetDefaultBaseModel(ctx),
	}

	// Set payment status to pending
	p.PaymentStatus = types.PaymentStatusPending

	// Handle payment gateway if provided
	if r.PaymentGateway != nil {
		p.PaymentGateway = lo.ToPtr(string(*r.PaymentGateway))
	}

	if r.PaymentMethodType == types.PaymentMethodTypeOffline {
		p.TrackAttempts = false
		p.PaymentGateway = nil
		p.GatewayPaymentID = nil
		if p.PaymentMethodID != "" {
			return nil, ierr.NewError("payment method id is not allowed for offline payment method type").
				WithHint("Do not provide payment method ID for offline or credits payment methods").
				WithReportableDetails(map[string]interface{}{
					"payment_method_type": r.PaymentMethodType,
					"payment_method_id":   r.PaymentMethodID,
				}).
				Mark(ierr.ErrValidation)
		}
	} else if r.PaymentMethodType == types.PaymentMethodTypePaymentLink {
		// For payment links, set initial status as initiated
		p.PaymentStatus = types.PaymentStatusInitiated
		p.TrackAttempts = true
		p.PaymentMethodID = ""   // Set to empty string for payment links
		p.GatewayPaymentID = nil // Should be nil for payment links initially
		if p.PaymentGateway == nil {
			return nil, ierr.NewError("payment gateway is required for payment link method type").
				WithHint("Payment gateway must be specified for payment link method type").
				WithReportableDetails(map[string]interface{}{
					"payment_method_type": r.PaymentMethodType,
				}).
				Mark(ierr.ErrValidation)
		}
	} else if r.PaymentMethodType != types.PaymentMethodTypeCredits && r.PaymentMethodType != types.PaymentMethodTypePaymentLink && r.PaymentMethodType != types.PaymentMethodTypeCard {
		if p.PaymentMethodID == "" {
			return nil, ierr.NewError("payment method id is required for online payment method type").
				WithHint("Payment method ID is required for online payment methods").
				WithReportableDetails(map[string]interface{}{
					"payment_method_type": r.PaymentMethodType,
				}).
				Mark(ierr.ErrValidation)
		}
		p.TrackAttempts = true
	} else if r.PaymentMethodType == types.PaymentMethodTypeCard {
		// For CARD payments, we'll automatically fetch the customer's saved payment method
		// So payment_method_id is optional - it will be populated during processing
		p.TrackAttempts = true
	}

	return p, nil
}

// GetCustomerPaymentMethodsRequest represents a request to get customer payment methods
type GetCustomerPaymentMethodsRequest struct {
	CustomerID string `json:"customer_id" binding:"required"`
}

// PaymentMethodResponse represents a payment method response
type PaymentMethodResponse struct {
	ID       string                 `json:"id"`
	Type     string                 `json:"type"`
	Customer string                 `json:"customer"`
	Created  int64                  `json:"created"`
	Card     *CardDetails           `json:"card,omitempty"`
	Metadata map[string]interface{} `json:"metadata"`
}

// CardDetails represents card details in a payment method
type CardDetails struct {
	Brand       string `json:"brand"`
	Last4       string `json:"last4"`
	ExpMonth    int    `json:"exp_month"`
	ExpYear     int    `json:"exp_year"`
	Fingerprint string `json:"fingerprint"`
}

// ChargeSavedPaymentMethodRequest represents a request to charge a saved payment method
type ChargeSavedPaymentMethodRequest struct {
	CustomerID      string          `json:"customer_id" binding:"required"`
	PaymentMethodID string          `json:"payment_method_id" binding:"required"`
	Amount          decimal.Decimal `json:"amount" binding:"required"`
	Currency        string          `json:"currency" binding:"required"`
	InvoiceID       string          `json:"invoice_id,omitempty"`
}

// PaymentIntentResponse represents a payment intent response
type PaymentIntentResponse struct {
	ID            string          `json:"id"`
	Status        string          `json:"status"`
	Amount        decimal.Decimal `json:"amount"`
	Currency      string          `json:"currency"`
	CustomerID    string          `json:"customer_id"`
	PaymentMethod string          `json:"payment_method"`
	CreatedAt     int64           `json:"created_at"`
}

// SetDefaultPaymentMethodRequest represents a request to set default payment method
type SetDefaultPaymentMethodRequest struct {
	CustomerID      string `json:"customer_id" binding:"required"`
	PaymentMethodID string `json:"payment_method_id" binding:"required"`
}

// GetDefaultPaymentMethodRequest represents a request to get default payment method
type GetDefaultPaymentMethodRequest struct {
	CustomerID string `json:"customer_id" binding:"required"`
}<|MERGE_RESOLUTION|>--- conflicted
+++ resolved
@@ -14,7 +14,6 @@
 
 // CreatePaymentRequest represents a request to create a payment
 type CreatePaymentRequest struct {
-<<<<<<< HEAD
 	IdempotencyKey         string                       `json:"idempotency_key,omitempty"`
 	DestinationType        types.PaymentDestinationType `json:"destination_type" binding:"required"`
 	DestinationID          string                       `json:"destination_id" binding:"required"`
@@ -23,25 +22,13 @@
 	PaymentGateway         *types.PaymentGatewayType    `json:"payment_gateway,omitempty"`
 	Amount                 decimal.Decimal              `json:"amount" binding:"required"`
 	Currency               string                       `json:"currency" binding:"required"`
+	SuccessURL             string                       `json:"success_url,omitempty"`
+	CancelURL              string                       `json:"cancel_url,omitempty"`
+	ConnectionID           string                       `json:"connection_id,omitempty"`
+	ConnectionName         string                       `json:"connection_name,omitempty"`
 	Metadata               types.Metadata               `json:"metadata,omitempty"`
 	ProcessPayment         bool                         `json:"process_payment" default:"true"`
 	SaveCardAndMakeDefault bool                         `json:"save_card_and_make_default" default:"false"`
-=======
-	IdempotencyKey    string                       `json:"idempotency_key,omitempty"`
-	DestinationType   types.PaymentDestinationType `json:"destination_type" binding:"required"`
-	DestinationID     string                       `json:"destination_id" binding:"required"`
-	PaymentMethodType types.PaymentMethodType      `json:"payment_method_type" binding:"required"`
-	PaymentMethodID   string                       `json:"payment_method_id"`
-	PaymentGateway    *types.PaymentGatewayType    `json:"payment_gateway,omitempty"`
-	Amount            decimal.Decimal              `json:"amount" binding:"required"`
-	Currency          string                       `json:"currency" binding:"required"`
-	SuccessURL        string                       `json:"success_url,omitempty"`
-	CancelURL         string                       `json:"cancel_url,omitempty"`
-	ConnectionID      string                       `json:"connection_id,omitempty"`
-	ConnectionName    string                       `json:"connection_name,omitempty"`
-	Metadata          types.Metadata               `json:"metadata,omitempty"`
-	ProcessPayment    bool                         `json:"process_payment" default:"true"`
->>>>>>> 2d67a5a9
 }
 
 // UpdatePaymentRequest represents a request to update a payment
@@ -184,14 +171,6 @@
 		return nil, err
 	}
 
-<<<<<<< HEAD
-	// Prepare gateway metadata with SaveCardAndMakeDefault flag if true
-	var gatewayMetadata types.Metadata
-	if r.SaveCardAndMakeDefault {
-		gatewayMetadata = types.Metadata{
-			"save_card_and_make_default": "true",
-		}
-=======
 	// Initialize gateway metadata for storing payment link related fields
 	gatewayMetadata := types.Metadata{}
 
@@ -207,7 +186,9 @@
 	}
 	if r.ConnectionName != "" {
 		gatewayMetadata["connection_name"] = r.ConnectionName
->>>>>>> 2d67a5a9
+	}
+	if r.SaveCardAndMakeDefault {
+		gatewayMetadata["save_card_and_make_default"] = "true"
 	}
 
 	p := &payment.Payment{
