package cron

import (
	"net/http"

	ierr "github.com/flexprice/flexprice/internal/errors"
	"github.com/flexprice/flexprice/internal/logger"
	"github.com/flexprice/flexprice/internal/service"
	"github.com/flexprice/flexprice/internal/temporal"
	"github.com/flexprice/flexprice/internal/temporal/models"
	"github.com/gin-gonic/gin"
)

// SubscriptionHandler handles subscription related cron jobs
type SubscriptionHandler struct {
	subscriptionService service.SubscriptionService
	temporalService     *temporal.Service
	logger              *logger.Logger
}

// NewSubscriptionHandler creates a new subscription handler
func NewSubscriptionHandler(
	subscriptionService service.SubscriptionService,
	temporalService *temporal.Service,
	logger *logger.Logger,
) *SubscriptionHandler {
	return &SubscriptionHandler{
		subscriptionService: subscriptionService,
		temporalService:     temporalService,
		logger:              logger,
	}
}

func (h *SubscriptionHandler) UpdateBillingPeriods(c *gin.Context) {
	ctx := c.Request.Context()
	response, err := h.subscriptionService.UpdateBillingPeriods(ctx)
	if err != nil {
		h.logger.Errorw("failed to update billing periods",
			"error", err)

		c.Error(err)
		return
	}

	c.JSON(http.StatusOK, response)
}

func (h *SubscriptionHandler) GenerateInvoice(c *gin.Context) {
	ctx := c.Request.Context()

	// Get subscription ID from query params
	subscriptionID := c.Query("subscription_id")
	if subscriptionID == "" {
		c.Error(ierr.NewError("subscription_id is required").
			WithHint("Please provide a subscription_id").
			Mark(ierr.ErrValidation))
		return
	}

	// Use the GetSubscription method to get subscription details
	subscription, err := h.subscriptionService.GetSubscription(ctx, subscriptionID)
	if err != nil {
		h.logger.Errorw("failed to get subscription",
			"error", err,
			"subscription_id", subscriptionID)
		c.Error(err)
		return
	}

	// Create workflow input
	input := models.BillingWorkflowInput{
		CustomerID:     subscription.CustomerID,
		SubscriptionID: subscription.ID,
		PeriodStart:    subscription.CurrentPeriodStart,
		PeriodEnd:      subscription.CurrentPeriodEnd,
	}

	// Start billing workflow
	result, err := h.temporalService.StartBillingWorkflow(ctx, input)
	if err != nil {
		h.logger.Errorw("failed to start billing workflow",
			"error", err,
			"subscription_id", subscriptionID)
		c.Error(err)
		return
	}

	c.JSON(http.StatusOK, result)
}

<<<<<<< HEAD
// ProcessAutoCancellationSubscriptions processes subscriptions that are eligible for auto-cancellation
// We need to get all unpaid invoices and check if the grace period has expired
func (h *SubscriptionHandler) ProcessAutoCancellationSubscriptions(c *gin.Context) {
	h.logger.Infow("starting auto-cancellation processing cron job")

	if err := h.subscriptionService.ProcessAutoCancellationSubscriptions(c.Request.Context()); err != nil {
		h.logger.Errorw("failed to process auto-cancellation subscriptions",
=======
// ProcessSubscriptionRenewalDueAlerts processes subscriptions that are due for renewal in 24 hours
// and sends webhook notifications
func (h *SubscriptionHandler) ProcessSubscriptionRenewalDueAlerts(c *gin.Context) {
	h.logger.Infow("starting subscription renewal due alerts cron job")

	if err := h.subscriptionService.ProcessSubscriptionRenewalDueAlert(c.Request.Context()); err != nil {
		h.logger.Errorw("failed to process subscription renewal due alerts",
>>>>>>> 2d3adaf4
			"error", err)
		c.Error(err)
		return
	}

<<<<<<< HEAD
	h.logger.Infow("completed auto-cancellation processing cron job")
=======
	h.logger.Infow("completed subscription renewal due alerts cron job")
>>>>>>> 2d3adaf4
	c.JSON(http.StatusOK, gin.H{"status": "completed"})
}<|MERGE_RESOLUTION|>--- conflicted
+++ resolved
@@ -88,7 +88,6 @@
 	c.JSON(http.StatusOK, result)
 }
 
-<<<<<<< HEAD
 // ProcessAutoCancellationSubscriptions processes subscriptions that are eligible for auto-cancellation
 // We need to get all unpaid invoices and check if the grace period has expired
 func (h *SubscriptionHandler) ProcessAutoCancellationSubscriptions(c *gin.Context) {
@@ -96,7 +95,15 @@
 
 	if err := h.subscriptionService.ProcessAutoCancellationSubscriptions(c.Request.Context()); err != nil {
 		h.logger.Errorw("failed to process auto-cancellation subscriptions",
-=======
+			"error", err)
+		c.Error(err)
+		return
+	}
+
+	h.logger.Infow("completed auto-cancellation processing cron job")
+	c.JSON(http.StatusOK, gin.H{"status": "completed"})
+}
+
 // ProcessSubscriptionRenewalDueAlerts processes subscriptions that are due for renewal in 24 hours
 // and sends webhook notifications
 func (h *SubscriptionHandler) ProcessSubscriptionRenewalDueAlerts(c *gin.Context) {
@@ -104,16 +111,11 @@
 
 	if err := h.subscriptionService.ProcessSubscriptionRenewalDueAlert(c.Request.Context()); err != nil {
 		h.logger.Errorw("failed to process subscription renewal due alerts",
->>>>>>> 2d3adaf4
 			"error", err)
 		c.Error(err)
 		return
 	}
 
-<<<<<<< HEAD
 	h.logger.Infow("completed auto-cancellation processing cron job")
-=======
-	h.logger.Infow("completed subscription renewal due alerts cron job")
->>>>>>> 2d3adaf4
 	c.JSON(http.StatusOK, gin.H{"status": "completed"})
 }