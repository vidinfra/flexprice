package types

import (
	"fmt"
	"strings"

	ierr "github.com/flexprice/flexprice/internal/errors"
)

// ExpandableField represents a field that can be expanded in API responses
type ExpandableField string

// Common expandable fields
const (
<<<<<<< HEAD
	ExpandPrices         ExpandableField = "prices"
	ExpandPlan           ExpandableField = "plan"
	ExpandMeters         ExpandableField = "meters"
	ExpandFeatures       ExpandableField = "features"
	ExpandPlans          ExpandableField = "plans"
	ExpandEntitlements   ExpandableField = "entitlements"
	ExpandSchedule       ExpandableField = "schedule"
	ExpandInvoice        ExpandableField = "invoice"
	ExpandSubscription   ExpandableField = "subscription"
	ExpandCustomer       ExpandableField = "customer"
	ExpandCreditNote     ExpandableField = "credit_note"
	ExpandCreditGrant    ExpandableField = "credit_grant"
	ExpandTaxApplied     ExpandableField = "tax_applied"
	ExpandTaxRate        ExpandableField = "tax_rate"
	ExpandTaxAssociation ExpandableField = "tax_association"
=======
	ExpandPrices             ExpandableField = "prices"
	ExpandPlan               ExpandableField = "plan"
	ExpandMeters             ExpandableField = "meters"
	ExpandFeatures           ExpandableField = "features"
	ExpandPlans              ExpandableField = "plans"
	ExpandEntitlements       ExpandableField = "entitlements"
	ExpandSchedule           ExpandableField = "schedule"
	ExpandInvoice            ExpandableField = "invoice"
	ExpandSubscription       ExpandableField = "subscription"
	ExpandCustomer           ExpandableField = "customer"
	ExpandCreditNote         ExpandableField = "credit_note"
	ExpandCreditGrant        ExpandableField = "credit_grant"
	ExpandCoupon             ExpandableField = "coupon"
	ExpandCouponApplications ExpandableField = "coupon_applications"
	ExpandCouponAssociations ExpandableField = "coupon_associations"
>>>>>>> e2fab1ea
)

// ExpandConfig defines which fields can be expanded and their nested expansions
type ExpandConfig struct {
	// AllowedFields are the fields that can be expanded at this level
	AllowedFields []ExpandableField
	// NestedExpands defines which fields can be expanded within an expanded field
	NestedExpands map[ExpandableField][]ExpandableField
}

// Common expand configurations
var (
	// PlanExpandConfig defines what can be expanded on a plan
	PlanExpandConfig = ExpandConfig{
		AllowedFields: []ExpandableField{ExpandPrices, ExpandMeters, ExpandEntitlements, ExpandCreditGrant},
		NestedExpands: map[ExpandableField][]ExpandableField{
			ExpandPrices:       {ExpandMeters},
			ExpandEntitlements: {ExpandFeatures},
			ExpandCreditGrant:  {ExpandFeatures},
		},
	}

	// PriceExpandConfig defines what can be expanded on a price
	PriceExpandConfig = ExpandConfig{
		AllowedFields: []ExpandableField{ExpandMeters},
		NestedExpands: map[ExpandableField][]ExpandableField{
			ExpandMeters: {}},
	}

	// SubscriptionExpandConfig defines what can be expanded on a subscription
	SubscriptionExpandConfig = ExpandConfig{
		AllowedFields: []ExpandableField{ExpandPlan, ExpandPrices, ExpandMeters, ExpandSchedule, ExpandCouponAssociations, ExpandCoupon},
		NestedExpands: map[ExpandableField][]ExpandableField{
			ExpandPlan:               {ExpandPrices},
			ExpandPrices:             {ExpandMeters},
			ExpandSchedule:           {},
			ExpandCouponAssociations: {ExpandCoupon},
		},
	}

	// EntitlementExpandConfig defines what can be expanded on an entitlement
	EntitlementExpandConfig = ExpandConfig{
		AllowedFields: []ExpandableField{ExpandFeatures},
		NestedExpands: map[ExpandableField][]ExpandableField{
			ExpandFeatures: {}},
	}

	// CreditNoteExpandConfig defines what can be expanded on a credit note
	CreditNoteExpandConfig = ExpandConfig{
		AllowedFields: []ExpandableField{ExpandInvoice, ExpandSubscription, ExpandCustomer},
		NestedExpands: map[ExpandableField][]ExpandableField{
			ExpandInvoice:      {},
			ExpandSubscription: {},
			ExpandCustomer:     {},
		},
	}

<<<<<<< HEAD
	// TaxAppliedExpandConfig defines what can be expanded on a tax applied
	TaxAppliedExpandConfig = ExpandConfig{
		AllowedFields: []ExpandableField{ExpandTaxRate},
		NestedExpands: map[ExpandableField][]ExpandableField{
			ExpandTaxRate: {},
		},
	}

	// TaxAssociationExpandConfig defines what can be expanded on a tax association
	TaxAssociationExpandConfig = ExpandConfig{
		AllowedFields: []ExpandableField{ExpandTaxRate},
		NestedExpands: map[ExpandableField][]ExpandableField{
			ExpandTaxRate: {},
		},
	}

	InvoiceExpandConfig = ExpandConfig{
		AllowedFields: []ExpandableField{ExpandTaxApplied},
		NestedExpands: map[ExpandableField][]ExpandableField{
			ExpandTaxApplied: {ExpandTaxRate},
=======
	// InvoiceExpandConfig defines what can be expanded on an invoice
	InvoiceExpandConfig = ExpandConfig{
		AllowedFields: []ExpandableField{ExpandSubscription, ExpandCustomer, ExpandCouponApplications},
		NestedExpands: map[ExpandableField][]ExpandableField{
			ExpandSubscription:       {ExpandPlan},
			ExpandCustomer:           {},
			ExpandCouponApplications: {ExpandCoupon},
>>>>>>> e2fab1ea
		},
	}
)

// Expand represents the expand parameter in API requests
type Expand struct {
	Fields        map[ExpandableField]bool
	NestedExpands map[ExpandableField]Expand
}

// NewExpand creates a new Expand from a comma-separated string of fields
func NewExpand(expand string) Expand {
	if expand == "" {
		return Expand{
			Fields:        make(map[ExpandableField]bool),
			NestedExpands: make(map[ExpandableField]Expand),
		}
	}

	result := Expand{
		Fields:        make(map[ExpandableField]bool),
		NestedExpands: make(map[ExpandableField]Expand),
	}

	for _, field := range strings.Split(expand, ",") {
		field = strings.TrimSpace(field)
		parts := strings.Split(field, ".")

		// Handle root level field
		rootField := ExpandableField(parts[0])
		result.Fields[rootField] = true

		// Handle nested expands
		if len(parts) > 1 {
			nested := NewExpand(strings.Join(parts[1:], ","))
			result.NestedExpands[rootField] = nested
		}
	}

	return result
}

// Has checks if a field should be expanded
func (e Expand) Has(field ExpandableField) bool {
	return e.Fields[field]
}

// GetNested returns the nested expands for a field
func (e Expand) GetNested(field ExpandableField) Expand {
	if nested, ok := e.NestedExpands[field]; ok {
		return nested
	}
	return NewExpand("")
}

// IsEmpty checks if no fields are to be expanded
func (e Expand) IsEmpty() bool {
	return len(e.Fields) == 0
}

// String returns a string representation of the expand
func (e Expand) String() string {
	var fields []string
	for field := range e.Fields {
		if nested, ok := e.NestedExpands[field]; ok && !nested.IsEmpty() {
			fields = append(fields, fmt.Sprintf("%s.%s", field, nested.String()))
		} else {
			fields = append(fields, string(field))
		}
	}
	return strings.Join(fields, ",")
}

// Validate checks if the expand request is valid according to the config
func (e Expand) Validate(config ExpandConfig) error {
	for field := range e.Fields {
		// Check if field is allowed
		allowed := false
		for _, allowedField := range config.AllowedFields {
			if field == allowedField {
				allowed = true
				break
			}
		}
		if !allowed {
			return ierr.NewError("field not allowed to be expanded").
				WithHint("Field is not allowed to be expanded").
				WithReportableDetails(
					map[string]any{
						"field": field,
					},
				).
				Mark(ierr.ErrValidation)
		}

		// Check nested expands
		if nested, ok := e.NestedExpands[field]; ok {
			allowedNested, ok := config.NestedExpands[field]
			if !ok {
				return ierr.NewError("field does not support nested expands").
					WithHint("Field does not support nested expands").
					WithReportableDetails(
						map[string]any{
							"field": field,
						},
					).
					Mark(ierr.ErrValidation)
			}

			// Create a config for nested validation
			nestedConfig := ExpandConfig{
				AllowedFields: allowedNested,
			}
			if err := nested.Validate(nestedConfig); err != nil {
				return err
			}
		}
	}
	return nil
}<|MERGE_RESOLUTION|>--- conflicted
+++ resolved
@@ -12,23 +12,6 @@
 
 // Common expandable fields
 const (
-<<<<<<< HEAD
-	ExpandPrices         ExpandableField = "prices"
-	ExpandPlan           ExpandableField = "plan"
-	ExpandMeters         ExpandableField = "meters"
-	ExpandFeatures       ExpandableField = "features"
-	ExpandPlans          ExpandableField = "plans"
-	ExpandEntitlements   ExpandableField = "entitlements"
-	ExpandSchedule       ExpandableField = "schedule"
-	ExpandInvoice        ExpandableField = "invoice"
-	ExpandSubscription   ExpandableField = "subscription"
-	ExpandCustomer       ExpandableField = "customer"
-	ExpandCreditNote     ExpandableField = "credit_note"
-	ExpandCreditGrant    ExpandableField = "credit_grant"
-	ExpandTaxApplied     ExpandableField = "tax_applied"
-	ExpandTaxRate        ExpandableField = "tax_rate"
-	ExpandTaxAssociation ExpandableField = "tax_association"
-=======
 	ExpandPrices             ExpandableField = "prices"
 	ExpandPlan               ExpandableField = "plan"
 	ExpandMeters             ExpandableField = "meters"
@@ -41,10 +24,12 @@
 	ExpandCustomer           ExpandableField = "customer"
 	ExpandCreditNote         ExpandableField = "credit_note"
 	ExpandCreditGrant        ExpandableField = "credit_grant"
+	ExpandTaxApplied         ExpandableField = "tax_applied"
+	ExpandTaxRate            ExpandableField = "tax_rate"
+	ExpandTaxAssociation     ExpandableField = "tax_association"
 	ExpandCoupon             ExpandableField = "coupon"
 	ExpandCouponApplications ExpandableField = "coupon_applications"
 	ExpandCouponAssociations ExpandableField = "coupon_associations"
->>>>>>> e2fab1ea
 )
 
 // ExpandConfig defines which fields can be expanded and their nested expansions
@@ -102,7 +87,6 @@
 		},
 	}
 
-<<<<<<< HEAD
 	// TaxAppliedExpandConfig defines what can be expanded on a tax applied
 	TaxAppliedExpandConfig = ExpandConfig{
 		AllowedFields: []ExpandableField{ExpandTaxRate},
@@ -119,11 +103,6 @@
 		},
 	}
 
-	InvoiceExpandConfig = ExpandConfig{
-		AllowedFields: []ExpandableField{ExpandTaxApplied},
-		NestedExpands: map[ExpandableField][]ExpandableField{
-			ExpandTaxApplied: {ExpandTaxRate},
-=======
 	// InvoiceExpandConfig defines what can be expanded on an invoice
 	InvoiceExpandConfig = ExpandConfig{
 		AllowedFields: []ExpandableField{ExpandSubscription, ExpandCustomer, ExpandCouponApplications},
@@ -131,7 +110,6 @@
 			ExpandSubscription:       {ExpandPlan},
 			ExpandCustomer:           {},
 			ExpandCouponApplications: {ExpandCoupon},
->>>>>>> e2fab1ea
 		},
 	}
 )
