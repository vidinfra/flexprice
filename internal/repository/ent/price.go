--- conflicted
+++ resolved
@@ -85,14 +85,10 @@
 		SetUpdatedAt(p.UpdatedAt).
 		SetCreatedBy(p.CreatedBy).
 		SetUpdatedBy(p.UpdatedBy).
-<<<<<<< HEAD
 		SetEnvironmentID(p.EnvironmentID).
 		SetNillableParentPriceID(lo.ToPtr(p.ParentPriceID)).
 		SetNillableSubscriptionID(lo.ToPtr(p.SubscriptionID)).
-		SetNillableScope(lo.ToPtr(price.Scope(string(p.Scope)))).
-		Save(ctx)
-=======
-		SetEnvironmentID(p.EnvironmentID)
+		SetNillableScope(lo.ToPtr(price.Scope(string(p.Scope))))
 
 	if p.PriceUnitID != "" {
 		priceBuilder.SetPriceUnitID(p.PriceUnitID)
@@ -111,7 +107,6 @@
 	}
 
 	price, err := priceBuilder.Save(ctx)
->>>>>>> 389a3ac6
 
 	if err != nil {
 		SetSpanError(span, err)
