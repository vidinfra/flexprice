--- conflicted
+++ resolved
@@ -331,13 +331,6 @@
 
 						// Use the total billable quantity for calculation
 						quantityForCalculation = totalBillableQuantity
-<<<<<<< HEAD
-					} else if matchingEntitlement.UsageResetPeriod == types.ENTITLEMENT_USAGE_RESET_PERIOD_DAILY {
-						// For never type
-						// we will fetch the usage from subscriprion start date to current date
-						// then for calculating this peirods usage we will again fetch the usage from subcriprion start till this current period start date
-						// then minus overall - till current period date
-=======
 					} else if matchingEntitlement.UsageResetPeriod == types.ENTITLEMENT_USAGE_RESET_PERIOD_NEVER {
 						// Calculate usage for never reset entitlements using helper function
 						usageAllowed := decimal.NewFromFloat(float64(*matchingEntitlement.UsageLimit))
@@ -345,7 +338,6 @@
 						if err != nil {
 							return nil, decimal.Zero, err
 						}
->>>>>>> 5be7675e
 					} else {
 						usageAllowed := decimal.NewFromFloat(float64(*matchingEntitlement.UsageLimit))
 						adjustedQuantity := decimal.NewFromFloat(matchingCharge.Quantity).Sub(usageAllowed)
