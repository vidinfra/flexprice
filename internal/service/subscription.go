--- conflicted
+++ resolved
@@ -190,7 +190,6 @@
 		if len(req.Phases) > 0 && req.Phases[0].StartDate.After(startDate) {
 			startDate = req.Phases[0].StartDate
 		}
-<<<<<<< HEAD
 
 		// Apply commitment configuration if provided for this price
 		if req.LineItemCommitments != nil {
@@ -215,13 +214,12 @@
 				}
 			}
 		}
-=======
+
 		if priceResponse.Price.StartDate != nil && priceResponse.Price.StartDate.After(startDate) {
 			startDate = lo.FromPtr(priceResponse.Price.StartDate)
 		}
 		item.StartDate = startDate
 		lineItems = append(lineItems, item)
->>>>>>> a7d71964
 	}
 
 	// Build price to line item mapping for overrides
