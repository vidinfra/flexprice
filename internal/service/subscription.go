package service

import (
	"context"
	"encoding/json"
	"fmt"
	"sort"
	"time"

	"github.com/flexprice/flexprice/internal/api/dto"
	"github.com/flexprice/flexprice/internal/domain/addonassociation"
	"github.com/flexprice/flexprice/internal/domain/customer"

	"github.com/flexprice/flexprice/internal/domain/price"
	"github.com/flexprice/flexprice/internal/domain/proration"
	"github.com/flexprice/flexprice/internal/domain/subscription"
	ierr "github.com/flexprice/flexprice/internal/errors"
	"github.com/flexprice/flexprice/internal/types"
	webhookDto "github.com/flexprice/flexprice/internal/webhook/dto"
	"github.com/samber/lo"
	"github.com/shopspring/decimal"
	"go.uber.org/zap"
)

type SubscriptionService interface {
	CreateSubscription(ctx context.Context, req dto.CreateSubscriptionRequest) (*dto.SubscriptionResponse, error)
	GetSubscription(ctx context.Context, id string) (*dto.SubscriptionResponse, error)
	CancelSubscription(ctx context.Context, subscriptionID string, req *dto.CancelSubscriptionRequest) (*dto.CancelSubscriptionResponse, error)
	ActivateIncompleteSubscription(ctx context.Context, subscriptionID string) error
	ListSubscriptions(ctx context.Context, filter *types.SubscriptionFilter) (*dto.ListSubscriptionsResponse, error)
	GetUsageBySubscription(ctx context.Context, req *dto.GetUsageBySubscriptionRequest) (*dto.GetUsageBySubscriptionResponse, error)
	UpdateBillingPeriods(ctx context.Context) (*dto.SubscriptionUpdatePeriodResponse, error)

	// Pause-related methods
	PauseSubscription(ctx context.Context, subscriptionID string, req *dto.PauseSubscriptionRequest) (*dto.PauseSubscriptionResponse, error)
	ResumeSubscription(ctx context.Context, subscriptionID string, req *dto.ResumeSubscriptionRequest) (*dto.ResumeSubscriptionResponse, error)
	GetPause(ctx context.Context, pauseID string) (*subscription.SubscriptionPause, error)
	ListPauses(ctx context.Context, subscriptionID string) (*dto.ListSubscriptionPausesResponse, error)
	CalculatePauseImpact(ctx context.Context, subscriptionID string, req *dto.PauseSubscriptionRequest) (*types.BillingImpactDetails, error)
	CalculateResumeImpact(ctx context.Context, subscriptionID string, req *dto.ResumeSubscriptionRequest) (*types.BillingImpactDetails, error)

	// Schedule-related methods
	CreateSubscriptionSchedule(ctx context.Context, req *dto.CreateSubscriptionScheduleRequest) (*dto.SubscriptionScheduleResponse, error)
	GetSubscriptionSchedule(ctx context.Context, id string) (*dto.SubscriptionScheduleResponse, error)
	GetScheduleBySubscriptionID(ctx context.Context, subscriptionID string) (*dto.SubscriptionScheduleResponse, error)
	UpdateSubscriptionSchedule(ctx context.Context, id string, req *dto.UpdateSubscriptionScheduleRequest) (*dto.SubscriptionScheduleResponse, error)
	AddSchedulePhase(ctx context.Context, scheduleID string, req *dto.AddSchedulePhaseRequest) (*dto.SubscriptionScheduleResponse, error)
	AddSubscriptionPhase(ctx context.Context, subscriptionID string, req *dto.AddSchedulePhaseRequest) (*dto.SubscriptionScheduleResponse, error)

	// Coupon-related methods
	ApplyCouponsToSubscriptionWithLineItems(ctx context.Context, subscriptionID string, subscriptionCoupons []string, lineItemCoupons map[string][]string, lineItems []*subscription.SubscriptionLineItem) error

	ValidateAndFilterPricesForSubscription(ctx context.Context, entityID string, entityType types.PriceEntityType, subscription *subscription.Subscription) ([]*dto.PriceResponse, error)

	// Addon management for subscriptions
	AddAddonToSubscription(ctx context.Context, subscriptionID string, req *dto.AddAddonToSubscriptionRequest) (*addonassociation.AddonAssociation, error)
	RemoveAddonFromSubscription(ctx context.Context, subscriptionID string, addonID string, reason string) error

	// Line item management
	AddSubscriptionLineItem(ctx context.Context, subscriptionID string, req dto.CreateSubscriptionLineItemRequest) (*dto.SubscriptionLineItemResponse, error)
	DeleteSubscriptionLineItem(ctx context.Context, lineItemID string, req dto.DeleteSubscriptionLineItemRequest) (*dto.SubscriptionLineItemResponse, error)

<<<<<<< HEAD
	// Auto-cancellation methods
	ProcessAutoCancellationSubscriptions(ctx context.Context) error
=======
	// Renewal due alert methods
	ProcessSubscriptionRenewalDueAlert(ctx context.Context) error
>>>>>>> 2d3adaf4
}

type subscriptionService struct {
	ServiceParams
}

func NewSubscriptionService(params ServiceParams) SubscriptionService {
	return &subscriptionService{
		ServiceParams: params,
	}
}

func (s *subscriptionService) CreateSubscription(ctx context.Context, req dto.CreateSubscriptionRequest) (*dto.SubscriptionResponse, error) {
	// Handle default values
	if req.BillingCycle == "" {
		req.BillingCycle = types.BillingCycleAnniversary
	}

	if err := req.Validate(); err != nil {
		return nil, err
	}

	// Get customer based on the provided IDs
	var customer *customer.Customer
	var err error

	// Case- CustomerID is present - use it directly (ignore ExternalCustomerID if present)
	if req.CustomerID != "" {
		customer, err = s.CustomerRepo.Get(ctx, req.CustomerID)
		if err != nil {
			return nil, err
		}
	} else {
		// Case- Only ExternalCustomerID is present
		customer, err = s.CustomerRepo.GetByLookupKey(ctx, req.ExternalCustomerID)
		if err != nil {
			return nil, err
		}
		// Set the CustomerID from the found customer
		req.CustomerID = customer.ID
	}

	if customer.Status != types.StatusPublished {
		return nil, ierr.NewError("customer is not active").
			WithHint("The customer must be active to create a subscription").
			WithReportableDetails(map[string]interface{}{
				"customer_id": req.CustomerID,
				"status":      customer.Status,
			}).
			Mark(ierr.ErrValidation)
	}

	plan, err := s.PlanRepo.Get(ctx, req.PlanID)
	if err != nil {
		return nil, err
	}

	if plan.Status != types.StatusPublished {
		return nil, ierr.NewError("plan is not active").
			WithHint("The plan must be active to create a subscription").
			WithReportableDetails(map[string]interface{}{
				"plan_id": req.PlanID,
				"status":  plan.Status,
			}).
			Mark(ierr.ErrValidation)
	}

	sub := req.ToSubscription(ctx)

	// Validate and filter prices for the plan using the reusable method
	validPrices, err := s.ValidateAndFilterPricesForSubscription(
		ctx,
		plan.ID,
		types.PRICE_ENTITY_TYPE_PLAN,
		sub,
	)
	if err != nil {
		return nil, err
	}

	// Create price map for line item creation
	priceMap := make(map[string]*dto.PriceResponse, len(validPrices))
	for _, p := range validPrices {
		priceMap[p.Price.ID] = p
	}

	// Ensure start date is in UTC format
	// Note: StartDate is now guaranteed to be set (either from request or defaulted in DTO validation)
	sub.StartDate = sub.StartDate.UTC()
	now := time.Now().UTC()

	// Set start date and ensure it's in UTC
	// TODO: handle when start date is in the past and there are
	// multiple billing periods in the past so in this case we need to keep
	// the current period start as now only and handle past periods in proration
	if sub.StartDate.IsZero() {
		sub.StartDate = now
	} else {
		sub.StartDate = sub.StartDate.UTC()
	}

	// TODO: handle customer timezone here
	if sub.BillingCycle == types.BillingCycleCalendar {
		sub.BillingAnchor = types.CalculateCalendarBillingAnchor(sub.StartDate, sub.BillingPeriod)
	} else {
		// default to start date for anniversary billing
		sub.BillingAnchor = sub.StartDate
	}

	if sub.BillingPeriodCount == 0 {
		sub.BillingPeriodCount = 1
	}

	// Calculate the first billing period end date
	nextBillingDate, err := types.NextBillingDate(sub.StartDate, sub.BillingAnchor, sub.BillingPeriodCount, sub.BillingPeriod, sub.EndDate)
	if err != nil {
		return nil, err
	}

	sub.CurrentPeriodStart = sub.StartDate
	sub.CurrentPeriodEnd = nextBillingDate

	// Convert line items
	lineItems := make([]*subscription.SubscriptionLineItem, 0, len(validPrices))
	for _, price := range validPrices {
		lineItems = append(lineItems, &subscription.SubscriptionLineItem{
			PriceID:       price.Price.ID,
			EnvironmentID: types.GetEnvironmentID(ctx),
			BaseModel:     types.GetDefaultBaseModel(ctx),
		})
	}

	// Convert line items
	for _, item := range lineItems {
		price, ok := priceMap[item.PriceID]
		if !ok {
			return nil, ierr.NewError("failed to get price %s: price not found").
				WithHint("Ensure all prices are valid and available").
				WithReportableDetails(map[string]interface{}{
					"price_id": item.PriceID,
				}).
				Mark(ierr.ErrDatabase)
		}

		if price.Price.Type == types.PRICE_TYPE_USAGE && price.Meter != nil {
			item.MeterID = price.Meter.ID
			item.MeterDisplayName = price.Meter.Name
			item.DisplayName = price.Meter.Name
			item.Quantity = decimal.Zero
		} else {
			item.DisplayName = plan.Name
			if item.Quantity.IsZero() {
				item.Quantity = decimal.NewFromInt(1)
			}
		}

		if item.ID == "" {
			item.ID = types.GenerateUUIDWithPrefix(types.UUID_PREFIX_SUBSCRIPTION_LINE_ITEM)
		}

		lineItemStartDate := sub.StartDate
		if price.Type == types.PRICE_TYPE_USAGE && req.LineItemsStartDate != nil {
			lineItemStartDate = *req.LineItemsStartDate
		}

		item.SubscriptionID = sub.ID
		item.PriceType = price.Type
		item.EntityID = plan.ID
		item.EntityType = types.SubscriptionLineItemEntityTypePlan
		item.PlanDisplayName = plan.Name
		item.CustomerID = sub.CustomerID
		item.Currency = sub.Currency
		item.BillingPeriod = sub.BillingPeriod
		item.InvoiceCadence = price.InvoiceCadence
		item.TrialPeriod = price.TrialPeriod
		item.PriceUnitID = price.PriceUnitID
		item.PriceUnit = price.PriceUnit
		item.StartDate = lineItemStartDate
		if sub.EndDate != nil {
			item.EndDate = *sub.EndDate
		}
	}

	// Process price overrides if provided
	if len(req.OverrideLineItems) > 0 {
		err = s.ProcessSubscriptionPriceOverrides(ctx, sub, req.OverrideLineItems, lineItems, priceMap)
		if err != nil {
			return nil, err
		}
	}

	sub.LineItems = lineItems

	s.Logger.Infow("creating subscription",
		"customer_id", sub.CustomerID,
		"plan_id", sub.PlanID,
		"start_date", sub.StartDate,
		"billing_anchor", sub.BillingAnchor,
		"current_period_start", sub.CurrentPeriodStart,
		"current_period_end", sub.CurrentPeriodEnd,
		"valid_prices", len(validPrices),
		"num_line_items", len(sub.LineItems),
		"has_phases", len(req.Phases) > 0)

	// Create response object
	response := &dto.SubscriptionResponse{Subscription: sub}

	invoiceService := NewInvoiceService(s.ServiceParams)
	var invoice *dto.InvoiceResponse
	var updatedSub *subscription.Subscription
	err = s.DB.WithTx(ctx, func(ctx context.Context) error {

		// Create subscription with line items
		err = s.SubRepo.CreateWithLineItems(ctx, sub, sub.LineItems)
		if err != nil {
			return err
		}
		// Handle addons if provided
		if len(req.Addons) > 0 {
			err = s.handleSubscriptionAddons(ctx, sub, req.Addons)
			if err != nil {
				return err
			}
		}

		creditGrantRequests := make([]dto.CreateCreditGrantRequest, 0)

		// check if user has overidden the plan credit grants, if so add them to the request
		if req.CreditGrants != nil {
			creditGrantRequests = append(creditGrantRequests, req.CreditGrants...)
		} else {
			// if user has not overidden the plan credit grants, add the plan credit grants to the request
			creditGrantService := NewCreditGrantService(s.ServiceParams)
			planCreditGrants, err := creditGrantService.GetCreditGrantsByPlan(ctx, plan.ID)
			if err != nil {
				return err
			}

			s.Logger.Infow("plan has credit grants", "plan_id", plan.ID, "credit_grants_count", len(planCreditGrants.Items))
			// if plan has credit grants, add them to the request
			if len(planCreditGrants.Items) > 0 {
				for _, cg := range planCreditGrants.Items {
					creditGrantRequests = append(creditGrantRequests, dto.CreateCreditGrantRequest{
						Name:                   cg.Name,
						Scope:                  types.CreditGrantScopeSubscription,
						Credits:                cg.Credits,
						Cadence:                cg.Cadence,
						ExpirationType:         cg.ExpirationType,
						Priority:               cg.Priority,
						SubscriptionID:         lo.ToPtr(sub.ID),
						Period:                 cg.Period,
						PlanID:                 &plan.ID,
						ExpirationDuration:     cg.ExpirationDuration,
						ExpirationDurationUnit: cg.ExpirationDurationUnit,
						Metadata:               cg.Metadata,
						PeriodCount:            cg.PeriodCount,
					})
				}
			}
		}

		// handle credit grants
		err = s.handleCreditGrants(ctx, sub, creditGrantRequests)
		if err != nil {
			return err
		}

		// Create subscription schedule if phases are provided
		if len(req.Phases) > 0 {
			schedule, err := s.createScheduleFromPhases(ctx, sub, req.Phases)
			if err != nil {
				return err
			}

			// Include the schedule in the response
			if schedule != nil {
				response.Schedule = dto.SubscriptionScheduleResponseFromDomain(schedule)
			}
		}

		// handle tax rate linking
		err = s.handleTaxRateLinking(ctx, sub, req)
		if err != nil {
			return err
		}
		// Apply coupons to the subscription
		if err := s.ApplyCouponsToSubscriptionWithLineItems(ctx, sub.ID, req.Coupons, req.LineItemCoupons, lineItems); err != nil {
			return err
		}

		// Create invoice for the subscription (in case it has advance charges)
		paymentParams := dto.NewPaymentParametersFromSubscription(sub.CollectionMethod, sub.PaymentBehavior, sub.GatewayPaymentMethodID)
		// Apply backward compatibility normalization
		paymentParams = paymentParams.NormalizePaymentParameters()
		invoice, updatedSub, err = invoiceService.CreateSubscriptionInvoice(ctx, &dto.CreateSubscriptionInvoiceRequest{
			SubscriptionID: sub.ID,
			PeriodStart:    sub.CurrentPeriodStart,
			PeriodEnd:      sub.CurrentPeriodEnd,
			ReferencePoint: types.ReferencePointPeriodStart,
		}, paymentParams, types.InvoiceFlowSubscriptionCreation)
		if err != nil {
			return err
		}

		// Use the updated subscription from CreateSubscriptionInvoice to avoid extra DB call
		if updatedSub != nil {
			sub = updatedSub
		}

		// if the subscription is created with incomplete status, but it doesn't create an invoice, we need to mark it as active
		// This applies regardless of collection method - if there's no invoice to pay, the subscription should be active
		if sub.SubscriptionStatus == types.SubscriptionStatusIncomplete && (invoice == nil || invoice.PaymentStatus == types.PaymentStatusSucceeded) {
			sub.SubscriptionStatus = types.SubscriptionStatusActive
			err = s.SubRepo.Update(ctx, sub)
			if err != nil {
				return err
			}
		}

		return nil
	})
	if err != nil {
		return nil, err
	}

	// Update response to ensure it has the latest subscription data
	response.Subscription = sub

	// Include latest invoice if created
	if invoice != nil {
		response.LatestInvoice = invoice
	}

	s.publishInternalWebhookEvent(ctx, types.WebhookEventSubscriptionCreated, sub.ID)
	return response, nil
}

func (s *subscriptionService) handleTaxRateLinking(ctx context.Context, sub *subscription.Subscription, req dto.CreateSubscriptionRequest) error {
	taxService := NewTaxService(s.ServiceParams)

	// if tax overrides are provided, link them to the subscription
	if len(req.TaxRateOverrides) > 0 {
		err := taxService.LinkTaxRatesToEntity(ctx, dto.LinkTaxRateToEntityRequest{
			EntityType:       types.TaxRateEntityTypeSubscription,
			EntityID:         sub.ID,
			TaxRateOverrides: req.TaxRateOverrides,
		})
		if err != nil {
			return err
		}
	}

	// If no tax rate overrides are provided, link the customer's tax association to the subscription
	if req.TaxRateOverrides == nil {
		filter := types.NewNoLimitTaxAssociationFilter()
		filter.EntityType = types.TaxRateEntityTypeCustomer
		filter.EntityID = sub.CustomerID
		filter.AutoApply = lo.ToPtr(true)
		tenantTaxAssociations, err := taxService.ListTaxAssociations(ctx, filter)
		if err != nil {
			return err
		}

		err = taxService.LinkTaxRatesToEntity(ctx, dto.LinkTaxRateToEntityRequest{
			EntityType:              types.TaxRateEntityTypeSubscription,
			EntityID:                sub.ID,
			ExistingTaxAssociations: tenantTaxAssociations.Items,
		})
		if err != nil {
			return err
		}
	}
	return nil
}

// processSubscriptionPriceOverrides handles creating subscription-scoped prices for overrides
func (s *subscriptionService) ProcessSubscriptionPriceOverrides(
	ctx context.Context,
	sub *subscription.Subscription,
	overrideRequests []dto.OverrideLineItemRequest,
	lineItems []*subscription.SubscriptionLineItem,
	priceMap map[string]*dto.PriceResponse,
) error {
	if len(overrideRequests) == 0 {
		return nil
	}

	s.Logger.Infow("processing price overrides for subscription",
		"subscription_id", sub.ID,
		"override_count", len(overrideRequests))

	// Create a map from price ID to line item for quick lookup
	lineItemsByPriceID := make(map[string]*subscription.SubscriptionLineItem)
	for _, item := range lineItems {
		lineItemsByPriceID[item.PriceID] = item
	}

	// Create price service instance
	priceService := NewPriceService(s.ServiceParams)

	// Process each override request
	for _, override := range overrideRequests {
		// Validate the override request with context
		if err := override.Validate(priceMap, lineItemsByPriceID, sub.PlanID); err != nil {
			return err
		}

		// Get the original price and line item
		originalPrice := priceMap[override.PriceID]
		lineItem := lineItemsByPriceID[override.PriceID]

		// Create subscription-scoped price using price service
		createPriceReq := dto.CreatePriceRequest{
			Amount:               originalPrice.Amount.String(),
			Currency:             originalPrice.Currency,
			EntityType:           types.PRICE_ENTITY_TYPE_SUBSCRIPTION,
			EntityID:             sub.ID,
			Type:                 originalPrice.Type,
			PriceUnitType:        originalPrice.PriceUnitType,
			BillingPeriod:        originalPrice.BillingPeriod,
			BillingPeriodCount:   originalPrice.BillingPeriodCount,
			BillingModel:         originalPrice.BillingModel,
			BillingCadence:       originalPrice.BillingCadence,
			InvoiceCadence:       originalPrice.InvoiceCadence,
			TrialPeriod:          originalPrice.TrialPeriod,
			TierMode:             originalPrice.TierMode,
			MeterID:              originalPrice.MeterID,
			Description:          originalPrice.Description,
			Metadata:             originalPrice.Metadata,
			SkipEntityValidation: true,
		}

		// Convert tiers if they exist
		if len(originalPrice.Tiers) > 0 {
			createPriceReq.Tiers = make([]dto.CreatePriceTier, len(originalPrice.Tiers))
			for i, tier := range originalPrice.Tiers {
				createPriceReq.Tiers[i] = dto.CreatePriceTier{
					UpTo:       tier.UpTo,
					UnitAmount: tier.UnitAmount.String(),
				}
				if tier.FlatAmount != nil {
					flatAmountStr := tier.FlatAmount.String()
					createPriceReq.Tiers[i].FlatAmount = &flatAmountStr
				}
			}
		}

		// Convert transform quantity if it exists
		if originalPrice.TransformQuantity != (price.JSONBTransformQuantity{}) {
			transformQuantity := price.TransformQuantity(originalPrice.TransformQuantity)
			createPriceReq.TransformQuantity = &transformQuantity
		}

		// Apply overrides - handle all override fields

		// Amount override
		if override.Amount != nil {
			createPriceReq.Amount = override.Amount.String()
		}

		// Billing model override
		if override.BillingModel != "" {
			createPriceReq.BillingModel = override.BillingModel
		}

		// Tier mode override
		if override.TierMode != "" {
			createPriceReq.TierMode = override.TierMode
		}

		// Tiers override - if provided, replace the original tiers
		if len(override.Tiers) > 0 {
			createPriceReq.Tiers = override.Tiers
		}

		// Transform quantity override - if provided, replace the original transform quantity
		if override.TransformQuantity != nil {
			createPriceReq.TransformQuantity = override.TransformQuantity
		}

		// Create the subscription-scoped price using price service
		overriddenPriceResp, err := priceService.CreatePrice(ctx, createPriceReq)
		if err != nil {
			return err
		}

		// Update line item quantity if specified
		if override.Quantity != nil {
			lineItem.Quantity = *override.Quantity
		}

		// Update the line item to reference the new subscription-scoped price
		lineItem.PriceID = overriddenPriceResp.ID

		s.Logger.Infow("created subscription-scoped price override",
			"subscription_id", sub.ID,
			"original_price_id", override.PriceID,
			"override_price_id", overriddenPriceResp.ID,
			"amount_override", override.Amount != nil,
			"quantity_override", override.Quantity != nil,
			"billing_model_override", override.BillingModel != "",
			"tier_mode_override", override.TierMode != "",
			"tiers_override", len(override.Tiers) > 0,
			"transform_quantity_override", override.TransformQuantity != nil)
	}

	return nil
}

// handleCreditGrants handles creating and applying credit grants for a subscription
func (s *subscriptionService) handleCreditGrants(
	ctx context.Context,
	subscription *subscription.Subscription,
	creditGrantRequests []dto.CreateCreditGrantRequest,
) error {
	if len(creditGrantRequests) == 0 {
		return nil
	}

	creditGrantService := NewCreditGrantService(s.ServiceParams)

	s.Logger.Infow("processing credit grants for subscription",
		"subscription_id", subscription.ID,
		"credit_grants_count", len(creditGrantRequests))

	// Create and apply credit grants
	for _, grantReq := range creditGrantRequests {
		// Ensure subscription ID is set and scope is SUBSCRIPTION
		grantReq.SubscriptionID = &subscription.ID
		grantReq.Scope = types.CreditGrantScopeSubscription

		// Create credit grant in DB
		createdGrant, err := creditGrantService.CreateCreditGrant(ctx, grantReq)
		if err != nil {
			return ierr.WithError(err).
				WithHint("Failed to create credit grant for subscription").
				WithReportableDetails(map[string]interface{}{
					"subscription_id": subscription.ID,
					"grant_name":      grantReq.Name,
				}).
				Mark(ierr.ErrDatabase)
		}

		// Apply the credit grant using the new simplified method
		metadata := types.Metadata{
			"created_during": "subscription_creation",
			"grant_name":     createdGrant.Name,
		}

		err = creditGrantService.ApplyCreditGrant(
			ctx,
			createdGrant.CreditGrant,
			subscription,
			metadata,
		)

		if err != nil {
			return ierr.WithError(err).
				WithHint("Failed to apply credit grant for subscription").
				WithReportableDetails(map[string]interface{}{
					"subscription_id": subscription.ID,
					"grant_id":        createdGrant.ID,
					"grant_name":      createdGrant.Name,
				}).
				Mark(ierr.ErrDatabase)
		}

		s.Logger.Infow("successfully processed credit grant for subscription",
			"subscription_id", subscription.ID,
			"grant_id", createdGrant.ID,
			"grant_name", createdGrant.Name,
			"amount", createdGrant.Credits)
	}

	return nil
}

func (s *subscriptionService) GetSubscription(ctx context.Context, id string) (*dto.SubscriptionResponse, error) {
	// Get subscription with line items
	subscription, _, err := s.SubRepo.GetWithLineItems(ctx, id)
	if err != nil {
		return nil, err
	}

	response := &dto.SubscriptionResponse{Subscription: subscription}

	// if subscription pause status is not none, get all pauses
	if subscription.PauseStatus != types.PauseStatusNone {
		pauses, err := s.SubRepo.ListPauses(ctx, id)
		if err != nil {
			return nil, err
		}
		response.Pauses = pauses
	}

	// expand plan
	planService := NewPlanService(s.ServiceParams)

	plan, err := planService.GetPlan(ctx, subscription.PlanID)
	if err != nil {
		return nil, err
	}
	response.Plan = plan

	// expand customer
	customerService := NewCustomerService(s.ServiceParams)
	customer, err := customerService.GetCustomer(ctx, subscription.CustomerID)
	if err != nil {
		return nil, err
	}
	response.Customer = customer

	// Try to get schedule if exists
	schedule, err := s.GetScheduleBySubscriptionID(ctx, id)
	if err == nil && schedule != nil {
		response.Schedule = schedule
	}

	// expand coupon associations
	couponAssociationService := NewCouponAssociationService(s.ServiceParams)
	couponAssociations, err := couponAssociationService.GetCouponAssociationsBySubscription(ctx, id)
	if err != nil {
		s.Logger.Errorw("failed to get coupon associations for subscription",
			"subscription_id", id,
			"error", err)
	} else {
		response.CouponAssociations = couponAssociations
	}

	return response, nil
}

// CancelSubscription provides enhanced cancellation with proration support
func (s *subscriptionService) CancelSubscription(
	ctx context.Context,
	subscriptionID string,
	req *dto.CancelSubscriptionRequest,
) (*dto.CancelSubscriptionResponse, error) {
	logger := s.Logger.With(
		zap.String("subscription_id", subscriptionID),
		zap.String("cancellation_type", string(req.CancellationType)),
		zap.String("reason", req.Reason),
	)

	logger.Info("processing enhanced subscription cancellation")

	// Step 1: Validate request
	if err := req.Validate(); err != nil {
		return nil, err
	}

	// Step 2: Get subscription with line items
	subscription, lineItems, err := s.SubRepo.GetWithLineItems(ctx, subscriptionID)
	if err != nil {
		return nil, ierr.WithError(err).
			WithHint("Failed to retrieve subscription").
			Mark(ierr.ErrDatabase)
	}

	// Step 3: Validate subscription state
	if subscription.SubscriptionStatus == types.SubscriptionStatusCancelled {
		return nil, ierr.NewError("subscription is already cancelled").
			WithHint("The subscription is already cancelled").
			WithReportableDetails(map[string]interface{}{
				"subscription_id": subscriptionID,
			}).
			Mark(ierr.ErrValidation)
	}

	// Step 4: Determine effective cancellation date
	effectiveDate, err := s.determineEffectiveDate(subscription, req.CancellationType)
	if err != nil {
		return nil, err
	}

	// Step 5: Validate cancellation timing
	if err := s.validateCancellationTiming(subscription, req.CancellationType, effectiveDate); err != nil {
		return nil, err
	}

	var prorationDetails []dto.ProrationDetail
	totalCreditAmount := decimal.Zero

	// Step 6: Execute in transaction
	err = s.DB.WithTx(ctx, func(ctx context.Context) error {

		// Step 7: Calculate proration using unified function
		if req.ProrationBehavior != types.ProrationBehaviorNone {
			prorationService := NewProrationService(s.ServiceParams)
			prorationResult, err := prorationService.CalculateSubscriptionCancellationProration(
				ctx, subscription, lineItems, req.CancellationType, effectiveDate, req.Reason, req.ProrationBehavior)
			if err != nil {
				return err
			}

			// Convert proration result to response format
			prorationDetails, totalCreditAmount = s.convertProrationResultToDetails(prorationResult)
		}

		if req.CancellationType != types.CancellationTypeEndOfPeriod {
			invoiceService := NewInvoiceService(s.ServiceParams)
			paymentParams := dto.NewPaymentParametersFromSubscription(subscription.CollectionMethod, subscription.PaymentBehavior, subscription.GatewayPaymentMethodID)
			paymentParams = paymentParams.NormalizePaymentParameters()
			inv, _, err := invoiceService.CreateSubscriptionInvoice(ctx, &dto.CreateSubscriptionInvoiceRequest{
				SubscriptionID: subscription.ID,
				PeriodStart:    subscription.CurrentPeriodStart,
				PeriodEnd:      effectiveDate,
				ReferencePoint: types.ReferencePointCancel,
			}, paymentParams, types.InvoiceFlowManual)
			if err != nil {
				return err
			}

			if inv != nil {
				s.Logger.Infow("created invoice for subscription",
					"subscription_id", subscription.ID,
					"invoice_id", inv.ID)
			}

		}
		// Step 8: Update subscription status
		err = s.updateSubscriptionForCancellation(ctx, subscription, req.CancellationType, effectiveDate, req.Reason)
		if err != nil {
			return err
		}

		// Step 9: Cancel future credit grants
		creditGrantService := NewCreditGrantService(s.ServiceParams)
		err = creditGrantService.CancelFutureCreditGrantsOfSubscription(ctx, subscription.ID)
		if err != nil {
			return err
		}

		// Step 10: Top up wallet for proration credit (only if there's a credit amount)
		if totalCreditAmount.GreaterThan(decimal.Zero) {
			walletService := NewWalletService(s.ServiceParams)
			err = walletService.TopUpWalletForProratedCharge(ctx, subscription.CustomerID, totalCreditAmount.Abs(), subscription.Currency)
			if err != nil {
				return err
			}
		}

		return nil
	})

	if err != nil {
		logger.Errorw("failed to process cancellation", "error", err)
		return nil, ierr.WithError(err).
			WithHint("Failed to process subscription cancellation").
			Mark(ierr.ErrDatabase)
	}

	// Step 10: Publish events
	s.publishCancellationEvents(ctx, subscription)

	// Step 11: Build response
	response := &dto.CancelSubscriptionResponse{
		SubscriptionID:    subscription.ID,
		CancellationType:  req.CancellationType,
		EffectiveDate:     effectiveDate,
		Status:            subscription.SubscriptionStatus,
		Reason:            req.Reason,
		ProrationDetails:  prorationDetails,
		TotalCreditAmount: totalCreditAmount,
		ProcessedAt:       time.Now().UTC(),
	}

	// Note: Proration invoice is no longer created during cancellation

	// Generate user-friendly message
	response.Message = s.generateCancellationMessage(req.CancellationType, effectiveDate, totalCreditAmount)

	logger.Infow("subscription cancellation completed successfully",
		"effective_date", effectiveDate,
		"total_credit_amount", totalCreditAmount.String(),
		"proration_items", len(prorationDetails))

	return response, nil
}

func (s *subscriptionService) ListSubscriptions(ctx context.Context, filter *types.SubscriptionFilter) (*dto.ListSubscriptionsResponse, error) {
	planService := NewPlanService(s.ServiceParams)

	if filter == nil {
		filter = types.NewSubscriptionFilter()
	}

	if filter.GetLimit() == 0 {
		filter.Limit = lo.ToPtr(types.GetDefaultFilter().Limit)
	}

	if filter.QueryFilter == nil {
		filter.QueryFilter = types.NewDefaultQueryFilter()
	}

	subscriptions, err := s.SubRepo.List(ctx, filter)
	if err != nil {
		return nil, err
	}

	count, err := s.SubRepo.Count(ctx, filter)
	if err != nil {
		return nil, err
	}

	response := &dto.ListSubscriptionsResponse{
		Items: make([]*dto.SubscriptionResponse, len(subscriptions)),
		Pagination: types.NewPaginationResponse(
			count,
			filter.GetLimit(),
			filter.GetOffset(),
		),
	}

	// Collect unique plan IDs
	planIDMap := make(map[string]*dto.PlanResponse, 0)
	for _, sub := range subscriptions {
		planIDMap[sub.PlanID] = nil
	}

	// Get plans in bulk
	planFilter := types.NewNoLimitPlanFilter()
	planFilter.EntityIDs = lo.Keys(planIDMap)
	if filter != nil && filter.Expand != nil {
		planFilter.Expand = filter.Expand // pass on the filters to next layer
	}
	planResponse, err := planService.GetPlans(ctx, planFilter)
	if err != nil {
		return nil, err
	}

	// Build plan map for quick lookup
	for _, plan := range planResponse.Items {
		planIDMap[plan.Plan.ID] = plan
	}

	// Build response with plans
	for i, sub := range subscriptions {
		response.Items[i] = &dto.SubscriptionResponse{
			Subscription: sub,
			Plan:         planIDMap[sub.PlanID],
		}
	}

	// Include schedules if requested in expand
	if filter.Expand != nil && filter.GetExpand().Has(types.ExpandSchedule) {
		s.addSchedulesToSubscriptionResponses(ctx, response.Items)
	}

	return response, nil
}

// addSchedulesToSubscriptionResponses adds schedule information to subscription responses if available
func (s *subscriptionService) addSchedulesToSubscriptionResponses(ctx context.Context, items []*dto.SubscriptionResponse) {
	// If repository doesn't support schedules, return early
	if s.SubscriptionScheduleRepo == nil {
		s.Logger.Debugw("subscription schedule repository is not configured, skipping schedule expansion")
		return
	}

	// Group subscriptions by ID for faster lookup
	subMap := make(map[string]*dto.SubscriptionResponse, len(items))
	for _, sub := range items {
		subMap[sub.ID] = sub
	}

	// Collect all subscription IDs
	subscriptionIDs := lo.Keys(subMap)

	// In a real implementation, we would get schedules in a single query
	// For now, we'll do individual lookups
	for _, subscriptionID := range subscriptionIDs {
		sub := subMap[subscriptionID]

		// Try to get schedule if exists
		schedule, err := s.SubscriptionScheduleRepo.GetBySubscriptionID(ctx, subscriptionID)
		if err != nil || schedule == nil {
			continue
		}

		// Add schedule to subscription response
		sub.Schedule = dto.SubscriptionScheduleResponseFromDomain(schedule)
	}
}

func (s *subscriptionService) GetUsageBySubscription(ctx context.Context, req *dto.GetUsageBySubscriptionRequest) (*dto.GetUsageBySubscriptionResponse, error) {
	response := &dto.GetUsageBySubscriptionResponse{}

	eventService := NewEventService(s.EventRepo, s.MeterRepo, s.EventPublisher, s.Logger, s.Config)
	priceService := NewPriceService(s.ServiceParams)

	// Get subscription with line items
	subscription, lineItems, err := s.SubRepo.GetWithLineItems(ctx, req.SubscriptionID)
	if err != nil {
		return nil, err
	}

	// Get customer
	customer, err := s.CustomerRepo.Get(ctx, subscription.CustomerID)
	if err != nil {
		return nil, err
	}

	usageStartTime := req.StartTime
	if usageStartTime.IsZero() {
		usageStartTime = subscription.CurrentPeriodStart
	}

	// TODO: handle this to honour line item level end time
	usageEndTime := req.EndTime
	if usageEndTime.IsZero() {
		usageEndTime = subscription.CurrentPeriodEnd
	}

	if req.LifetimeUsage {
		usageStartTime = time.Time{}
		usageEndTime = time.Now().UTC()
	}

	// Collect all price IDs
	priceIDs := make([]string, 0, len(lineItems))
	for _, item := range lineItems {
		if item.PriceType != types.PRICE_TYPE_USAGE {
			continue
		}
		if item.MeterID == "" {
			continue
		}
		priceIDs = append(priceIDs, item.PriceID)
	}

	// Fetch all prices in one call
	priceFilter := types.NewNoLimitPriceFilter()
	priceFilter.PriceIDs = priceIDs
	priceFilter.Expand = lo.ToPtr(string(types.ExpandMeters))
	priceFilter.AllowExpiredPrices = true
	pricesList, err := priceService.GetPrices(ctx, priceFilter)
	if err != nil {
		return nil, err
	}

	// Build price map for quick lookup
	priceMap := make(map[string]*price.Price, len(pricesList.Items))
	meterMap := make(map[string]*dto.MeterResponse, len(pricesList.Items))
	// Pre-fetch all meter display names
	meterDisplayNames := make(map[string]string)

	for _, p := range pricesList.Items {
		priceMap[p.ID] = p.Price
		meterMap[p.Price.MeterID] = p.Meter
		if p.Meter != nil {
			meterDisplayNames[p.Price.MeterID] = p.Meter.Name
		}
	}

	totalCost := decimal.Zero

	s.Logger.Debugw("calculating usage for subscription",
		"subscription_id", req.SubscriptionID,
		"start_time", usageStartTime,
		"end_time", usageEndTime,
		"metered_line_items", len(priceIDs))

	// Performance optimization: Get distinct event names for this customer
	// to filter out meters that have no events, reducing processing from potentially
	// 400-500 meters down to only 5-7 that have actual usage
	distinctEventNames, err := s.EventRepo.GetDistinctEventNames(ctx, customer.ExternalID, usageStartTime, usageEndTime)
	if err != nil {
		s.Logger.Warnw("failed to get distinct event names, proceeding without optimization",
			"error", err,
			"external_customer_id", customer.ExternalID)
		distinctEventNames = nil // Fallback: process all meters if optimization fails
	}

	// Create a map for fast event name lookup
	eventNameExists := make(map[string]bool, len(distinctEventNames))
	for _, eventName := range distinctEventNames {
		eventNameExists[eventName] = true
	}

	s.Logger.Debugw("distinct event names optimization",
		"external_customer_id", customer.ExternalID,
		"total_distinct_events", len(distinctEventNames),
		"total_line_items", len(lineItems),
		"distinct_event_names", distinctEventNames)

	meterUsageRequests := make([]*dto.GetUsageByMeterRequest, 0, len(lineItems))
	for _, lineItem := range lineItems {
		if lineItem.PriceType != types.PRICE_TYPE_USAGE {
			continue
		}

		if lineItem.MeterID == "" {
			continue
		}

		meter := meterMap[lineItem.MeterID]
		if meter == nil {
			continue
		}

		if len(distinctEventNames) == 0 {
			// skip all usage items if distinct event names is nil
			// which means there is no event data in the database
			// this is a fallback to ensure that we don't process all meters
			// if the event data is not available

			s.Logger.Debugw("skipping meter as there are no events",
				"meter_id", lineItem.MeterID,
				"event_name", meter.EventName,
				"customer_id", customer.ID,
				"external_customer_id", customer.ExternalID,
				"subscription_id", req.SubscriptionID)
			continue
		}

		// Performance optimization: Skip meters that don't have any events for this customer
		// Only skip if we successfully got distinct event names (not nil) and the event doesn't exist
		if distinctEventNames != nil && !eventNameExists[meter.EventName] {
			s.Logger.Debugw("skipping meter with no events",
				"meter_id", lineItem.MeterID,
				"event_name", meter.EventName,
				"customer_id", customer.ID,
				"external_customer_id", customer.ExternalID,
				"subscription_id", req.SubscriptionID)
			continue
		}

		meterID := lineItem.MeterID
		usageRequest := &dto.GetUsageByMeterRequest{
			MeterID:            meterID,
			PriceID:            lineItem.PriceID,
			Meter:              meter.ToMeter(),
			ExternalCustomerID: customer.ExternalID,
			StartTime:          lineItem.GetPeriodStart(usageStartTime),
			EndTime:            lineItem.GetPeriodEnd(usageEndTime),
			Filters:            make(map[string][]string),
		}

		for _, filter := range meter.Filters {
			usageRequest.Filters[filter.Key] = filter.Values
		}
		meterUsageRequests = append(meterUsageRequests, usageRequest)
	}

	s.Logger.Infow("performance optimization results",
		"subscription_id", req.SubscriptionID,
		"external_customer_id", customer.ExternalID,
		"total_line_items", len(lineItems),
		"total_usage_line_items", len(priceIDs),
		"meters_with_events", len(meterUsageRequests),
		"optimization_enabled", distinctEventNames != nil,
		"meters_skipped", len(priceIDs)-len(meterUsageRequests))

	usageMap, err := eventService.BulkGetUsageByMeter(ctx, meterUsageRequests)
	if err != nil {
		return nil, err
	}

	s.Logger.Debugw("fetched usage for meters",
		"meter_ids", lo.Keys(usageMap),
		"total_usage_count", len(usageMap),
		"subscription_id", req.SubscriptionID)

	// Store usage charges for later sorting and processing
	var usageCharges []*dto.SubscriptionUsageByMetersResponse

	// First pass: calculate normal costs and build initial charge objects
	// Note: we are iterating over the meterUsageRequests and not the usageMap
	// This is because the usageMap is a map of meterID to usage and we want to iterate over the meterUsageRequests
	// as there can be multiple requests for the same meterID with different priceIDs
	// Ideally this will not be the case and we will have a single request per meterID
	// TODO: should add validation to ensure that same subscription does not have multiple line items with the same meterID
	for _, request := range meterUsageRequests {
		meterID := request.MeterID
		priceID := request.PriceID
		usage, ok := usageMap[priceID]

		if !ok {
			continue
		}

		// Get price by price ID and check if it exists
		priceObj, priceExists := priceMap[usage.PriceID]
		if !priceExists || priceObj == nil {
			return nil, ierr.NewError("price not found").
				WithHint("The price for the meter was not found").
				WithReportableDetails(map[string]interface{}{
					"meter_id":        meterID,
					"price_id":        usage.PriceID,
					"subscription_id": req.SubscriptionID,
				}).
				Mark(ierr.ErrNotFound)
		}

		meterDisplayName := ""
		if meter, ok := meterDisplayNames[meterID]; ok {
			meterDisplayName = meter
		}

		// For bucketed max, we need to handle array of values
		var cost decimal.Decimal
		var quantity decimal.Decimal

		// Get meter info
		meterInfo := meterMap[meterID]
		if priceObj.MeterID != "" && meterInfo != nil && meterInfo.ToMeter().IsBucketedMaxMeter() {
			// For bucketed max, use the array of values
			bucketedValues := make([]decimal.Decimal, len(usage.Results))
			for i, result := range usage.Results {
				bucketedValues[i] = result.Value
			}
			cost = priceService.CalculateBucketedCost(ctx, priceObj, bucketedValues)

			// Calculate quantity as sum of all bucket maxes
			quantity = decimal.Zero
			for _, bucketValue := range bucketedValues {
				quantity = quantity.Add(bucketValue)
			}
		} else {
			// For all other cases, use the single value
			quantity = usage.Value
			cost = priceService.CalculateCost(ctx, priceObj, quantity)
		}

		s.Logger.Debugw("calculated usage for meter",
			"meter_id", meterID,
			"quantity", quantity,
			"cost", cost,
			"meter_display_name", meterDisplayName,
			"subscription_id", req.SubscriptionID,
			"usage", usage,
			"price", priceObj,
		)

		charge := createChargeResponse(
			priceObj,
			quantity,
			cost,
			meterDisplayName,
		)

		if charge == nil {
			continue
		}

		usageCharges = append(usageCharges, charge)
		totalCost = totalCost.Add(cost)
	}

	// Apply commitment logic if set on the subscription
	hasCommitment := false

	commitmentAmount := lo.FromPtr(subscription.CommitmentAmount)
	overageFactor := lo.FromPtr(subscription.OverageFactor)

	// Check if commitment amount is greater than zero
	if commitmentAmount.GreaterThan(decimal.Zero) {
		// Check if overage factor is greater than 1.0
		oneDecimal := decimal.NewFromInt(1)
		hasCommitment = overageFactor.GreaterThan(oneDecimal)
	}

	// Default values assuming no commitment/overage
	commitmentFloat, _ := commitmentAmount.Float64()
	overageFactorFloat, _ := overageFactor.Float64()
	response.CommitmentAmount = commitmentFloat
	response.OverageFactor = overageFactorFloat
	response.HasOverage = false

	// Initialize charges list with enough capacity
	response.Charges = make([]*dto.SubscriptionUsageByMetersResponse, 0, len(usageCharges)*2)

	// If using commitment-based pricing, process charges with overage logic
	if hasCommitment {
		// First, filter charges to only include usage-based charges for commitment calculations
		// Fixed charges are not subject to commitment/overage
		var usageOnlyCharges []*dto.SubscriptionUsageByMetersResponse
		var fixedCharges []*dto.SubscriptionUsageByMetersResponse

		for _, charge := range usageCharges {
			if charge.Price != nil && charge.Price.Type == types.PRICE_TYPE_USAGE {
				usageOnlyCharges = append(usageOnlyCharges, charge)
			} else {
				// Add fixed charges directly to the response without overage calculation
				fixedCharges = append(fixedCharges, charge)
			}
		}

		// Add all fixed charges directly to the response
		response.Charges = append(response.Charges, fixedCharges...)

		// Track remaining commitment and process each usage charge
		remainingCommitment := commitmentAmount
		totalOverageAmount := decimal.Zero

		for _, charge := range usageOnlyCharges {
			// Get charge amount as decimal for precise calculations
			chargeAmount := decimal.NewFromFloat(charge.Amount)
			pricePerUnit := decimal.Zero
			if charge.Price != nil && charge.Price.BillingModel == types.BILLING_MODEL_FLAT_FEE {
				pricePerUnit = charge.Price.Amount
			} else if charge.Quantity > 0 {
				pricePerUnit = chargeAmount.Div(decimal.NewFromFloat(charge.Quantity))
			}

			// Normal price covers all of this charge
			if remainingCommitment.GreaterThanOrEqual(chargeAmount) {
				charge.IsOverage = false
				remainingCommitment = remainingCommitment.Sub(chargeAmount)
				response.Charges = append(response.Charges, charge)
				continue
			}

			// Charge needs to be split between normal and overage
			if remainingCommitment.GreaterThan(decimal.Zero) {
				// Calculate exact quantity that can be covered by remaining commitment
				var normalQuantityDecimal decimal.Decimal

				if !pricePerUnit.IsZero() {
					normalQuantityDecimal = remainingCommitment.Div(pricePerUnit)

					// Round down to ensure we don't exceed commitment
					normalQuantityDecimal = normalQuantityDecimal.Floor()
				}

				// Calculate the normal amount based on the normal quantity
				normalAmountDecimal := normalQuantityDecimal.Mul(pricePerUnit)

				// Create the normal charge
				if normalQuantityDecimal.GreaterThan(decimal.Zero) {
					normalCharge := *charge // Create a copy
					normalCharge.Quantity = normalQuantityDecimal.InexactFloat64()
					normalCharge.Amount = price.FormatAmountToFloat64WithPrecision(normalAmountDecimal, subscription.Currency)
					normalCharge.DisplayAmount = price.FormatAmountToStringWithPrecision(normalAmountDecimal, subscription.Currency)
					normalCharge.IsOverage = false
					response.Charges = append(response.Charges, &normalCharge)
				}

				// Calculate overage quantity and amount
				overageQuantityDecimal := decimal.NewFromFloat(charge.Quantity).Sub(normalQuantityDecimal)

				// Create the overage charge only if there's actual overage
				if overageQuantityDecimal.GreaterThan(decimal.Zero) {
					overageAmountDecimal := overageQuantityDecimal.Mul(pricePerUnit).Mul(overageFactor)
					totalOverageAmount = totalOverageAmount.Add(overageAmountDecimal)

					overageCharge := *charge // Create a copy
					overageCharge.Quantity = overageQuantityDecimal.InexactFloat64()
					overageCharge.Amount = price.FormatAmountToFloat64WithPrecision(overageAmountDecimal, subscription.Currency)
					overageCharge.DisplayAmount = price.FormatAmountToStringWithPrecision(overageAmountDecimal, subscription.Currency)
					overageCharge.IsOverage = true
					overageCharge.OverageFactor = overageFactorFloat
					response.Charges = append(response.Charges, &overageCharge)
					response.HasOverage = true
				}

				// Update remaining commitment (should be zero or very close to it due to rounding)
				remainingCommitment = remainingCommitment.Sub(normalAmountDecimal)
				continue
			}

			// Charge is entirely in overage
			overageAmountDecimal := chargeAmount.Mul(overageFactor)
			totalOverageAmount = totalOverageAmount.Add(overageAmountDecimal)

			charge.Amount = price.FormatAmountToFloat64WithPrecision(overageAmountDecimal, subscription.Currency)
			charge.DisplayAmount = overageAmountDecimal.StringFixed(6)
			charge.IsOverage = true
			charge.OverageFactor = overageFactorFloat
			response.Charges = append(response.Charges, charge)
			response.HasOverage = true
		}

		// Calculate final amounts for response
		commitmentUtilized := commitmentAmount.Sub(remainingCommitment)
		commitmentUtilizedFloat, _ := commitmentUtilized.Float64()
		overageAmountFloat, _ := totalOverageAmount.Float64()
		response.CommitmentUtilized = commitmentUtilizedFloat
		response.OverageAmount = overageAmountFloat

		// Update total cost with commitment + overage calculation
		totalCost = commitmentUtilized.Add(totalOverageAmount)
	} else {
		// Without commitment, just use the original charges
		response.Charges = usageCharges
	}

	response.StartTime = usageStartTime
	response.EndTime = usageEndTime
	response.Amount = price.FormatAmountToFloat64WithPrecision(totalCost, subscription.Currency)
	response.Currency = subscription.Currency
	response.DisplayAmount = price.GetDisplayAmountWithPrecision(totalCost, subscription.Currency)
	return response, nil
}

// UpdateBillingPeriods updates the current billing periods for all active subscriptions
// This should be run every 15 minutes to ensure billing periods are up to date
// TODO: move to billing service
func (s *subscriptionService) UpdateBillingPeriods(ctx context.Context) (*dto.SubscriptionUpdatePeriodResponse, error) {
	const batchSize = 100
	now := time.Now().UTC()

	s.Logger.Infow("starting billing period updates",
		"current_time", now)

	response := &dto.SubscriptionUpdatePeriodResponse{
		Items:        make([]*dto.SubscriptionUpdatePeriodResponseItem, 0),
		TotalFailed:  0,
		TotalSuccess: 0,
		StartAt:      now,
	}

	offset := 0
	for {
		filter := &types.SubscriptionFilter{
			QueryFilter: &types.QueryFilter{
				Limit:  lo.ToPtr(batchSize),
				Offset: lo.ToPtr(offset),
				Status: lo.ToPtr(types.StatusPublished),
			},
			SubscriptionStatus: []types.SubscriptionStatus{types.SubscriptionStatusActive},
			TimeRangeFilter: &types.TimeRangeFilter{
				EndTime: &now,
			},
		}

		subs, err := s.SubRepo.ListAllTenant(ctx, filter)
		if err != nil {
			return response, err
		}

		s.Logger.Infow("processing subscription batch",
			"batch_size", len(subs),
			"offset", offset)

		if len(subs) == 0 {
			break // No more subscriptions to process
		}

		// Process each subscription in the batch
		for _, sub := range subs {
			// update context to include the tenant id
			ctx = context.WithValue(ctx, types.CtxTenantID, sub.TenantID)
			ctx = context.WithValue(ctx, types.CtxEnvironmentID, sub.EnvironmentID)
			ctx = context.WithValue(ctx, types.CtxUserID, sub.CreatedBy)

			item := &dto.SubscriptionUpdatePeriodResponseItem{
				SubscriptionID: sub.ID,
				PeriodStart:    sub.CurrentPeriodStart,
				PeriodEnd:      sub.CurrentPeriodEnd,
			}
			err = s.processSubscriptionPeriod(ctx, sub, now)
			if err != nil {
				s.Logger.Errorw("failed to process subscription period",
					"subscription_id", sub.ID,
					"error", err)

				response.TotalFailed++
				item.Error = err.Error()
			} else {
				item.Success = true
				response.TotalSuccess++
			}

			response.Items = append(response.Items, item)
		}

		offset += len(subs)
		if len(subs) < batchSize {
			break // No more subscriptions to fetch
		}
	}

	return response, nil
}

/// Helpers

// we get each subscription picked by the cron where the current period end is before now
// and we process the subscription period to create invoices for the passed period
// and decide next period start and end or cancel the subscription if it has ended
func (s *subscriptionService) processSubscriptionPeriod(ctx context.Context, sub *subscription.Subscription, now time.Time) error {
	// Skip processing for paused subscriptions
	if sub.SubscriptionStatus == types.SubscriptionStatusPaused {
		s.Logger.Infow("skipping period processing for paused subscription",
			"subscription_id", sub.ID)
		return nil
	}

	// Check for scheduled pauses that should be activated
	if sub.PauseStatus == types.PauseStatusScheduled && sub.ActivePauseID != nil {
		pause, err := s.SubRepo.GetPause(ctx, *sub.ActivePauseID)
		if err != nil {
			return err
		}

		// If this is a period-end pause and we're at period end, activate it
		if pause.PauseMode == types.PauseModePeriodEnd && !now.Before(sub.CurrentPeriodEnd) {
			sub.SubscriptionStatus = types.SubscriptionStatusPaused
			pause.PauseStatus = types.PauseStatusActive

			// Update the subscription and pause
			if err := s.SubRepo.Update(ctx, sub); err != nil {
				return err
			}

			if err := s.SubRepo.UpdatePause(ctx, pause); err != nil {
				return err
			}

			s.Logger.Infow("activated period-end pause",
				"subscription_id", sub.ID,
				"pause_id", pause.ID)

			// Skip further processing
			return nil
		}

		// If this is a scheduled pause and we've reached the start date, activate it
		if pause.PauseMode == types.PauseModeScheduled && !now.Before(pause.PauseStart) {
			sub.SubscriptionStatus = types.SubscriptionStatusPaused
			pause.PauseStatus = types.PauseStatusActive

			// Update the subscription and pause
			if err := s.SubRepo.Update(ctx, sub); err != nil {
				return err
			}

			if err := s.SubRepo.UpdatePause(ctx, pause); err != nil {
				return err
			}

			s.Logger.Infow("activated scheduled pause",
				"subscription_id", sub.ID,
				"pause_id", pause.ID)

			// Skip further processing
			return nil
		}
	}

	// Check for auto-resume based on pause end date
	if sub.SubscriptionStatus == types.SubscriptionStatusPaused && sub.ActivePauseID != nil {
		pause, err := s.SubRepo.GetPause(ctx, *sub.ActivePauseID)
		if err != nil {
			return err
		}

		// If this pause has an end date and we've reached it, auto-resume
		if pause.PauseEnd != nil && !now.Before(*pause.PauseEnd) {
			// Calculate the pause duration
			pauseDuration := now.Sub(pause.PauseStart)

			// Update the pause record
			pause.PauseStatus = types.PauseStatusCompleted
			pause.ResumedAt = &now

			// Update the subscription
			sub.SubscriptionStatus = types.SubscriptionStatusActive
			sub.PauseStatus = types.PauseStatusNone
			sub.ActivePauseID = nil

			// Adjust the billing period by the pause duration
			sub.CurrentPeriodEnd = sub.CurrentPeriodEnd.Add(pauseDuration)

			// Update the subscription and pause
			if err := s.SubRepo.Update(ctx, sub); err != nil {
				return err
			}

			if err := s.SubRepo.UpdatePause(ctx, pause); err != nil {
				return err
			}

			s.Logger.Infow("auto-resumed subscription",
				"subscription_id", sub.ID,
				"pause_id", pause.ID,
				"pause_duration", pauseDuration)

			// Continue with normal processing
		} else {
			// Still paused, skip processing
			s.Logger.Infow("skipping period processing for paused subscription",
				"subscription_id", sub.ID)
			return nil
		}
	}

	// TODO: Check if subscription has ended and should be cancelled

	// Initialize services
	invoiceService := NewInvoiceService(s.ServiceParams)

	currentStart := sub.CurrentPeriodStart
	currentEnd := sub.CurrentPeriodEnd

	// Start with current period
	var periods []struct {
		start time.Time
		end   time.Time
	}
	periods = append(periods, struct {
		start time.Time
		end   time.Time
	}{
		start: currentStart,
		end:   currentEnd,
	})

	// isLastPeriod := false
	// if sub.EndDate != nil && currentEnd.Equal(*sub.EndDate) {
	// 	isLastPeriod = true
	// }

	// Generate periods but respect subscription end date
	for currentEnd.Before(now) {
		nextStart := currentEnd
		nextEnd, err := types.NextBillingDate(nextStart, sub.BillingAnchor, sub.BillingPeriodCount, sub.BillingPeriod, sub.EndDate)
		if err != nil {
			s.Logger.Errorw("failed to calculate next billing date",
				"subscription_id", sub.ID,
				"current_end", currentEnd,
				"process_up_to", now,
				"error", err)
			return err
		}

		periods = append(periods, struct {
			start time.Time
			end   time.Time
		}{
			start: nextStart,
			end:   nextEnd,
		})

		// in case of end date reached or next end is equal to current end, we break the loop
		// nextEnd will be equal to currentEnd in case of end date reached
		if nextEnd.Equal(currentEnd) {
			s.Logger.Infow("stopped period generation - reached subscription end date",
				"subscription_id", sub.ID,
				"end_date", sub.EndDate,
				"final_period_end", currentEnd)
			break
		}

		currentEnd = nextEnd
	}

	if len(periods) == 1 {
		s.Logger.Debugw("no transitions needed for subscription",
			"subscription_id", sub.ID,
			"current_period_start", sub.CurrentPeriodStart,
			"current_period_end", sub.CurrentPeriodEnd,
			"process_up_to", now)
		return nil
	}

	// Use db's WithTx for atomic operations
	err := s.DB.WithTx(ctx, func(ctx context.Context) error {
		// Process all periods except the last one (which becomes the new current period)
		for i := 0; i < len(periods)-1; i++ {
			period := periods[i]

			// Create a single invoice for both arrear and advance charges at period end
			paymentParams := dto.NewPaymentParametersFromSubscription(sub.CollectionMethod, sub.PaymentBehavior, sub.GatewayPaymentMethodID)
			// Apply backward compatibility normalization
			paymentParams = paymentParams.NormalizePaymentParameters()
			inv, updatedSub, err := invoiceService.CreateSubscriptionInvoice(ctx, &dto.CreateSubscriptionInvoiceRequest{
				SubscriptionID: sub.ID,
				PeriodStart:    period.start,
				PeriodEnd:      period.end,
				ReferencePoint: types.ReferencePointPeriodEnd,
			}, paymentParams, types.InvoiceFlowRenewal)
			if err != nil {
				return err
			}

			// Use the updated subscription from CreateSubscriptionInvoice to avoid extra DB call
			if updatedSub != nil {
				sub = updatedSub
			}

			s.Logger.Infow("created invoice for period",
				"subscription_id", sub.ID,
				"invoice_id", inv.ID,
				"period_start", period.start,
				"period_end", period.end,
				"period_index", i)

			// Check for cancellation at this period end
			if sub.CancelAtPeriodEnd && sub.CancelAt != nil && !sub.CancelAt.After(period.end) {
				sub.SubscriptionStatus = types.SubscriptionStatusCancelled
				sub.CancelledAt = sub.CancelAt
				break
			}

			// Check if this period end matches the subscription end date
			if sub.EndDate != nil && period.end.Equal(*sub.EndDate) {
				sub.SubscriptionStatus = types.SubscriptionStatusCancelled
				sub.CancelledAt = sub.EndDate
				s.Logger.Infow("will cancel subscription at end of this period",
					"subscription_id", sub.ID,
					"period_end", period.end,
					"end_date", *sub.EndDate)
				break
			}

			if inv == nil {
				s.Logger.Errorw("skipping period as no invoice was created",
					"subscription_id", sub.ID,
					"period_start", period.start,
					"period_end", period.end,
					"period_index", i)
				continue
			}

			s.Logger.Infow("created invoice for period",
				"subscription_id", sub.ID,
				"invoice_id", inv.ID,
				"period_start", period.start,
				"period_end", period.end,
				"period_index", i)
		}

		// Update to the new current period (last period)
		newPeriod := periods[len(periods)-1]
		sub.CurrentPeriodStart = newPeriod.start
		sub.CurrentPeriodEnd = newPeriod.end

		// Final cancellation check
		if sub.CancelAtPeriodEnd && sub.CancelAt != nil && !sub.CancelAt.After(newPeriod.end) {
			sub.SubscriptionStatus = types.SubscriptionStatusCancelled
			sub.CancelledAt = sub.CancelAt
		}

		// Check if the new period end matches the subscription end date
		if sub.EndDate != nil && newPeriod.end.Equal(*sub.EndDate) {
			sub.SubscriptionStatus = types.SubscriptionStatusCancelled
			sub.CancelledAt = sub.EndDate
			s.Logger.Infow("subscription will be cancelled at new period end (end date reached)",
				"subscription_id", sub.ID,
				"new_period_end", newPeriod.end,
				"end_date", *sub.EndDate)
		}

		// Update the subscription
		if err := s.SubRepo.Update(ctx, sub); err != nil {
			return err
		}

		s.Logger.Infow("completed subscription period processing",
			"subscription_id", sub.ID,
			"original_period_start", periods[0].start,
			"original_period_end", periods[0].end,
			"new_period_start", sub.CurrentPeriodStart,
			"new_period_end", sub.CurrentPeriodEnd,
			"process_up_to", now,
			"periods_processed", len(periods)-1,
			"has_end_date", sub.EndDate != nil)

		return nil
	})

	if err != nil {
		s.Logger.Errorw("failed to process subscription period",
			"subscription_id", sub.ID,
			"error", err)
		return err
	}

	return nil
}

func createChargeResponse(priceObj *price.Price, quantity decimal.Decimal, cost decimal.Decimal, meterDisplayName string) *dto.SubscriptionUsageByMetersResponse {
	if priceObj == nil {
		return nil
	}

	finalAmount := price.FormatAmountToFloat64WithPrecision(cost, priceObj.Currency)

	return &dto.SubscriptionUsageByMetersResponse{
		Amount:           finalAmount,
		Currency:         priceObj.Currency,
		DisplayAmount:    price.GetDisplayAmountWithPrecision(cost, priceObj.Currency),
		Quantity:         quantity.InexactFloat64(),
		MeterID:          priceObj.MeterID,
		MeterDisplayName: meterDisplayName,
		Price:            priceObj,
	}
}

// filterValidPricesForSubscription filters prices that are valid for a subscription
// This utility function can be used for both plans and addons
func filterValidPricesForSubscription(prices []*dto.PriceResponse, subscription *subscription.Subscription) []*dto.PriceResponse {
	var validPrices []*dto.PriceResponse
	for _, p := range prices {
		if types.IsMatchingCurrency(p.Price.Currency, subscription.Currency) &&
			p.Price.BillingPeriod == subscription.BillingPeriod &&
			p.Price.BillingPeriodCount == subscription.BillingPeriodCount {
			validPrices = append(validPrices, p)
		}
	}
	return validPrices
}

// ValidateAndFilterPricesForSubscription validates and filters prices for a subscription
// This method follows the same validation pattern as plans and can be reused for addons
func (s *subscriptionService) ValidateAndFilterPricesForSubscription(
	ctx context.Context,
	entityID string,
	entityType types.PriceEntityType,
	subscription *subscription.Subscription,
) ([]*dto.PriceResponse, error) {
	// Get prices for the entity (plan or addon)
	priceService := NewPriceService(s.ServiceParams)

	var pricesResponse *dto.ListPricesResponse
	var err error

	if entityType == types.PRICE_ENTITY_TYPE_PLAN {
		pricesResponse, err = priceService.GetPricesByPlanID(ctx, entityID)
	} else if entityType == types.PRICE_ENTITY_TYPE_ADDON {
		pricesResponse, err = priceService.GetPricesByAddonID(ctx, entityID)
	}

	if err != nil {
		return nil, err
	}

	if len(pricesResponse.Items) == 0 {
		return nil, ierr.NewError("no prices found for entity").
			WithHint("The entity must have at least one price to create a subscription").
			WithReportableDetails(map[string]interface{}{
				"entity_id":   entityID,
				"entity_type": entityType,
			}).
			Mark(ierr.ErrValidation)
	}

	// Filter prices for subscription that are valid for the entity
	validPrices := filterValidPricesForSubscription(pricesResponse.Items, subscription)
	if len(validPrices) == 0 {
		return nil, ierr.NewError("no valid prices found for subscription").
			WithHint("No prices match the subscription criteria").
			WithReportableDetails(map[string]interface{}{
				"entity_id":       entityID,
				"entity_type":     entityType,
				"billing_period":  subscription.BillingPeriod,
				"billing_cadence": subscription.BillingCadence,
				"currency":        subscription.Currency,
			}).
			Mark(ierr.ErrValidation)
	}

	return validPrices, nil
}

// PauseSubscription pauses a subscription
func (s *subscriptionService) PauseSubscription(
	ctx context.Context,
	subscriptionID string,
	req *dto.PauseSubscriptionRequest,
) (*dto.PauseSubscriptionResponse, error) {
	if err := req.Validate(); err != nil {
		return nil, err
	}

	// Get the subscription
	sub, lineItems, err := s.SubRepo.GetWithLineItems(ctx, subscriptionID)
	if err != nil {
		return nil, ierr.WithError(err).
			WithHint("Failed to get subscription for pausing").
			Mark(ierr.ErrNotFound)
	}
	sub.LineItems = lineItems

	// Validate subscription can be paused
	if sub.SubscriptionStatus != types.SubscriptionStatusActive {
		return nil, ierr.NewError("invalid subscription status").
			WithHint("Subscription is not active").
			WithReportableDetails(map[string]any{
				"status": sub.SubscriptionStatus,
			}).
			Mark(ierr.ErrValidation)
	}

	// Calculate pause start and end
	pauseStart, pauseEnd, err := s.calculatePauseStartEnd(req, sub)
	if err != nil {
		return nil, err
	}

	// Use the unified billing impact calculator
	impact, err := s.calculateBillingImpact(ctx, sub, lineItems, *pauseStart, pauseEnd, false, nil)
	if err != nil {
		return nil, ierr.WithError(err).
			WithHint("Failed to calculate billing impact").
			Mark(ierr.ErrValidation)
	}

	// If this is a dry run, return the impact without making changes
	if req.DryRun {
		return &dto.PauseSubscriptionResponse{
			BillingImpact: impact,
			DryRun:        true,
		}, nil
	}

	// Create the pause record and update the subscription
	sub, pause, err := s.executePause(ctx, sub, req, pauseStart, pauseEnd)
	if err != nil {
		return nil, err
	}

	response := dto.NewSubscriptionPauseResponse(sub, pause)
	response.BillingImpact = impact

	// Return the response
	// Publish webhook event
	s.publishInternalWebhookEvent(ctx, types.WebhookEventSubscriptionUpdated, subscriptionID)
	s.publishInternalWebhookEvent(ctx, types.WebhookEventSubscriptionPaused, subscriptionID)
	return response, nil
}

// executePause creates the pause record and updates the subscription
func (s *subscriptionService) executePause(
	ctx context.Context,
	sub *subscription.Subscription,
	req *dto.PauseSubscriptionRequest,
	pauseStart *time.Time,
	pauseEnd *time.Time,
) (*subscription.Subscription, *subscription.SubscriptionPause, error) {
	// Set pause status based on mode
	pauseStatus := types.PauseStatusActive
	if req.PauseMode == types.PauseModeScheduled || req.PauseMode == types.PauseModePeriodEnd {
		pauseStatus = types.PauseStatusScheduled
	}

	// Create the pause record
	pause := &subscription.SubscriptionPause{
		ID:                  types.GenerateUUIDWithPrefix(types.UUID_PREFIX_SUBSCRIPTION_PAUSE),
		SubscriptionID:      sub.ID,
		PauseStatus:         pauseStatus,
		PauseMode:           req.PauseMode,
		ResumeMode:          types.ResumeModeAuto, // Default to auto resume if pause end is set
		PauseStart:          *pauseStart,
		PauseEnd:            pauseEnd,
		ResumedAt:           nil,
		OriginalPeriodStart: sub.CurrentPeriodStart,
		OriginalPeriodEnd:   sub.CurrentPeriodEnd,
		Reason:              req.Reason,
		Metadata:            req.Metadata,
		EnvironmentID:       sub.EnvironmentID,
		BaseModel:           types.GetDefaultBaseModel(ctx),
	}

	// Update the subscription
	sub.PauseStatus = pauseStatus
	sub.ActivePauseID = lo.ToPtr(pause.ID)

	// Only change subscription status to paused for immediate pauses
	if req.PauseMode == types.PauseModeImmediate {
		sub.SubscriptionStatus = types.SubscriptionStatusPaused
	}

	// Execute the transaction
	err := s.DB.WithTx(ctx, func(txCtx context.Context) error {
		// Create the pause record
		if err := s.SubRepo.CreatePause(txCtx, pause); err != nil {
			return err
		}

		// Update the subscription
		if err := s.SubRepo.Update(txCtx, sub); err != nil {
			return err
		}

		return nil
	})

	if err != nil {
		return nil, nil, err
	}

	return sub, pause, nil
}

// ResumeSubscription resumes a paused subscription
func (s *subscriptionService) ResumeSubscription(
	ctx context.Context,
	subscriptionID string,
	req *dto.ResumeSubscriptionRequest,
) (*dto.ResumeSubscriptionResponse, error) {
	if err := req.Validate(); err != nil {
		return nil, err
	}

	// Get the subscription with its pauses
	_, pauses, err := s.SubRepo.GetWithPauses(ctx, subscriptionID)
	if err != nil {
		return nil, err
	}
	// get the line items
	sub, lineItems, err := s.SubRepo.GetWithLineItems(ctx, subscriptionID)
	if err != nil {
		return nil, err
	}
	sub.LineItems = lineItems
	sub.Pauses = pauses

	// Validate subscription can be resumed
	if sub.SubscriptionStatus != types.SubscriptionStatusPaused &&
		sub.PauseStatus != types.PauseStatusScheduled {
		return nil, ierr.NewError("invalid subscription status").
			WithHint("Subscription is not paused").
			WithReportableDetails(map[string]any{
				"status": sub.SubscriptionStatus,
			}).
			Mark(ierr.ErrValidation)
	}

	if sub.ActivePauseID == nil {
		return nil, ierr.NewError("invalid subscription status").
			WithHint("Subscription has no active pause").
			Mark(ierr.ErrValidation)
	}

	// Find the active pause
	var activePause *subscription.SubscriptionPause
	for _, p := range pauses {
		if p.ID == *sub.ActivePauseID {
			activePause = p
			break
		}
	}

	if activePause == nil {
		return nil, ierr.NewError("invalid subscription status").
			WithHint("Active pause not found").
			Mark(ierr.ErrValidation)
	}

	// Use the unified billing impact calculator
	impact, err := s.calculateBillingImpact(ctx, sub, lineItems, activePause.PauseStart, activePause.PauseEnd, true, activePause)
	if err != nil {
		return nil, ierr.WithError(err).
			WithHint("Failed to calculate billing impact").
			Mark(ierr.ErrValidation)
	}

	// If this is a dry run, return the impact without making changes
	if req.DryRun {
		return &dto.ResumeSubscriptionResponse{
			BillingImpact: impact,
			DryRun:        true,
		}, nil
	}

	// Resume the subscription
	sub, activePause, err = s.executeResume(ctx, sub, activePause, req)
	if err != nil {
		return nil, err
	}

	// Publish webhook event
	s.publishInternalWebhookEvent(ctx, types.WebhookEventSubscriptionUpdated, subscriptionID)
	s.publishInternalWebhookEvent(ctx, types.WebhookEventSubscriptionResumed, subscriptionID)

	// Return the response
	return &dto.ResumeSubscriptionResponse{
		Subscription: &dto.SubscriptionResponse{
			Subscription: sub,
		},
		Pause: &dto.SubscriptionPauseResponse{
			SubscriptionPause: activePause,
		},
		BillingImpact: impact,
		DryRun:        false,
	}, nil
}

// executeResume updates the subscription and pause record for a resume operation
func (s *subscriptionService) executeResume(
	ctx context.Context,
	sub *subscription.Subscription,
	activePause *subscription.SubscriptionPause,
	req *dto.ResumeSubscriptionRequest,
) (*subscription.Subscription, *subscription.SubscriptionPause, error) {
	// Update the pause record
	now := time.Now()
	activePause.PauseStatus = types.PauseStatusCompleted
	activePause.ResumeMode = req.ResumeMode
	activePause.ResumedAt = &now
	activePause.Metadata = req.Metadata
	activePause.UpdatedBy = types.GetUserID(ctx)

	// Calculate the pause duration
	pauseDuration := now.Sub(activePause.PauseStart)

	// Update the subscription
	sub.PauseStatus = types.PauseStatusNone
	sub.ActivePauseID = nil

	// Only change subscription status if it was paused
	if sub.SubscriptionStatus == types.SubscriptionStatusPaused {
		sub.SubscriptionStatus = types.SubscriptionStatusActive
	}

	// Adjust the billing period by the pause duration
	sub.CurrentPeriodEnd = sub.CurrentPeriodEnd.Add(pauseDuration)

	// Execute the transaction
	err := s.DB.WithTx(ctx, func(txCtx context.Context) error {
		// Update the pause record
		if err := s.SubRepo.UpdatePause(txCtx, activePause); err != nil {
			return err
		}

		// Update the subscription
		if err := s.SubRepo.Update(txCtx, sub); err != nil {
			return err
		}

		return nil
	})

	if err != nil {
		return nil, nil, err
	}

	return sub, activePause, nil
}

// GetPause gets a subscription pause by ID
func (s *subscriptionService) GetPause(ctx context.Context, pauseID string) (*subscription.SubscriptionPause, error) {
	pause, err := s.SubRepo.GetPause(ctx, pauseID)
	if err != nil {
		return nil, err
	}
	return pause, nil
}

// ListPauses lists all pauses for a subscription
func (s *subscriptionService) ListPauses(ctx context.Context, subscriptionID string) (*dto.ListSubscriptionPausesResponse, error) {
	pauses, err := s.SubRepo.ListPauses(ctx, subscriptionID)
	if err != nil {
		return nil, err
	}
	return dto.NewListSubscriptionPausesResponse(pauses), nil
}

// CalculatePauseImpact calculates the billing impact of pausing a subscription
func (s *subscriptionService) CalculatePauseImpact(
	ctx context.Context,
	subscriptionID string,
	req *dto.PauseSubscriptionRequest,
) (*types.BillingImpactDetails, error) {
	// Get the subscription
	sub, lineItems, err := s.SubRepo.GetWithLineItems(ctx, subscriptionID)
	if err != nil {
		return nil, err
	}

	// Validate subscription can be paused
	if sub.SubscriptionStatus != types.SubscriptionStatusActive {
		return nil, ierr.NewError("invalid subscription status").
			WithHint("Subscription is not active").
			WithReportableDetails(map[string]any{
				"status": sub.SubscriptionStatus,
			}).
			Mark(ierr.ErrValidation)
	}

	// Calculate pause start and end
	pauseStart, pauseEnd, err := s.calculatePauseStartEnd(req, sub)
	if err != nil {
		return nil, err
	}

	// Use the unified billing impact calculator
	return s.calculateBillingImpact(ctx, sub, lineItems, *pauseStart, pauseEnd, false, nil)
}

// CalculateResumeImpact calculates the billing impact of resuming a subscription
func (s *subscriptionService) CalculateResumeImpact(
	ctx context.Context,
	subscriptionID string,
	req *dto.ResumeSubscriptionRequest,
) (*types.BillingImpactDetails, error) {
	// Get the subscription with its pauses
	_, pauses, err := s.SubRepo.GetWithPauses(ctx, subscriptionID)
	if err != nil {
		return nil, err
	}

	// get the line items
	sub, lineItems, err := s.SubRepo.GetWithLineItems(ctx, subscriptionID)
	if err != nil {
		return nil, err
	}
	sub.LineItems = lineItems
	sub.Pauses = pauses

	// Validate subscription can be resumed
	if sub.SubscriptionStatus != types.SubscriptionStatusPaused &&
		sub.PauseStatus != types.PauseStatusScheduled {
		return nil, ierr.NewError("invalid subscription status").
			WithHint("Subscription is not paused").
			WithReportableDetails(map[string]any{
				"status": sub.SubscriptionStatus,
			}).
			Mark(ierr.ErrValidation)
	}

	if sub.ActivePauseID == nil {
		return nil, ierr.NewError("invalid subscription status").
			WithHint("Subscription has no active pause").
			Mark(ierr.ErrValidation)
	}

	// Find the active pause
	var activePause *subscription.SubscriptionPause
	for _, p := range pauses {
		if p.ID == *sub.ActivePauseID {
			activePause = p
			break
		}
	}

	if activePause == nil {
		return nil, ierr.NewError("invalid subscription status").
			WithHint("Active pause not found").
			Mark(ierr.ErrValidation)
	}

	// Use the unified billing impact calculator
	return s.calculateBillingImpact(ctx, sub, lineItems, activePause.PauseStart, activePause.PauseEnd, true, activePause)
}

// Pause subscription helper methods

// calculatePauseStartEnd calculates the pause start and end dates based on the pause mode
// requested input and the subscription's current period end date.
// TODO: add a config check for max pause duration and make it configurable for each tenant
func (s *subscriptionService) calculatePauseStartEnd(req *dto.PauseSubscriptionRequest, sub *subscription.Subscription) (*time.Time, *time.Time, error) {
	now := time.Now().UTC()

	// First lets handle pause_start date based on pause mode
	var pauseStart, pauseEnd *time.Time
	switch req.PauseMode {
	case types.PauseModeImmediate:
		pauseStart = &now
	case types.PauseModeScheduled:
		pauseStart = req.PauseStart
	case types.PauseModePeriodEnd:
		pauseStart = lo.ToPtr(sub.CurrentPeriodEnd)
	default:
		return nil, nil, ierr.NewError("invalid pause mode").
			WithHint("Invalid pause mode").
			WithReportableDetails(map[string]any{
				"pauseMode": req.PauseMode,
			}).
			Mark(ierr.ErrValidation)
	}

	if pauseStart == nil || pauseStart.IsZero() {
		return nil, nil, ierr.NewError("invalid pause start date").
			WithHint("Pause start date is required").
			Mark(ierr.ErrValidation)
	}

	if req.PauseDays != nil {
		pauseEnd = lo.ToPtr(pauseStart.AddDate(0, 0, *req.PauseDays))
	} else if req.PauseEnd != nil {
		pauseEnd = req.PauseEnd
	}

	if pauseEnd == nil || pauseEnd.IsZero() || pauseEnd.Before(*pauseStart) {
		return nil, nil, ierr.NewError("invalid pause end date").
			WithHint("Pause end date is not valid").
			WithReportableDetails(map[string]any{
				"pauseStart": pauseStart,
				"pauseEnd":   pauseEnd,
			}).
			Mark(ierr.ErrValidation)
	}

	return pauseStart, pauseEnd, nil
}

// calculateBillingImpact calculates the billing impact of pause/resume operations
func (s *subscriptionService) calculateBillingImpact(
	_ context.Context,
	sub *subscription.Subscription,
	lineItems []*subscription.SubscriptionLineItem,
	pauseStart time.Time,
	pauseEnd *time.Time,
	isResume bool,
	activePause *subscription.SubscriptionPause,
) (*types.BillingImpactDetails, error) {
	// Initialize impact details
	impact := &types.BillingImpactDetails{}

	// Get subscription configuration for billing model (advance vs. arrears)
	// TODO: handle this when we implement add ons with one time charges
	var invoiceCadence types.InvoiceCadence
	for _, li := range lineItems {
		if li.PriceType == types.PRICE_TYPE_FIXED {
			invoiceCadence = li.InvoiceCadence
			break
		}
	}

	// TODO: need to handle this better for cases with no fixed prices
	if invoiceCadence == "" {
		invoiceCadence = types.InvoiceCadenceArrear
	}

	// Set original period information
	if isResume && activePause != nil {
		impact.OriginalPeriodStart = &activePause.OriginalPeriodStart
		impact.OriginalPeriodEnd = &activePause.OriginalPeriodEnd
	} else {
		impact.OriginalPeriodStart = &sub.CurrentPeriodStart
		impact.OriginalPeriodEnd = &sub.CurrentPeriodEnd
	}

	now := time.Now()

	if isResume {
		// Resume impact calculation
		if activePause == nil {
			return nil, ierr.NewError("missing active pause").
				WithHint("Cannot calculate resume impact without active pause").
				Mark(ierr.ErrValidation)
		}

		// Calculate pause duration
		pauseDuration := now.Sub(activePause.PauseStart)
		impact.PauseDurationDays = int(pauseDuration.Hours() / 24)

		// Set next billing date to now for immediate resumes
		impact.NextBillingDate = &now

		// Calculate adjusted period dates
		adjustedStart := now
		adjustedEnd := activePause.OriginalPeriodEnd.Add(pauseDuration)
		impact.AdjustedPeriodStart = &adjustedStart
		impact.AdjustedPeriodEnd = &adjustedEnd

		// Calculate next billing amount based on billing model
		if invoiceCadence == types.InvoiceCadenceAdvance {
			// For advance billing, calculate the prorated amount for the resumed period
			// This is a simplified calculation - in a real implementation, you would
			// need to consider the subscription's line items, pricing, etc.
			totalPeriodDuration := activePause.OriginalPeriodEnd.Sub(activePause.OriginalPeriodStart)
			remainingDuration := adjustedEnd.Sub(now)
			if totalPeriodDuration > 0 {
				remainingRatio := float64(remainingDuration) / float64(totalPeriodDuration)
				impact.NextBillingAmount = decimal.NewFromFloat(100.00 * remainingRatio) // Placeholder value
			}
		} else {
			// For arrears billing, no immediate charge on resume
			impact.NextBillingAmount = decimal.Zero
		}
	} else {
		// Pause impact calculation

		// Calculate the current period adjustment (credit for unused time)
		if invoiceCadence == types.InvoiceCadenceAdvance {
			// For advance billing, calculate credit for unused portion
			totalPeriodDuration := sub.CurrentPeriodEnd.Sub(sub.CurrentPeriodStart)
			unusedDuration := sub.CurrentPeriodEnd.Sub(pauseStart)
			if totalPeriodDuration > 0 {
				unusedRatio := float64(unusedDuration) / float64(totalPeriodDuration)
				// Negative value indicates a credit to the customer
				impact.PeriodAdjustmentAmount = decimal.NewFromFloat(-100.00 * unusedRatio) // Placeholder value
			}
		} else {
			// For arrears billing, calculate charge for used portion
			totalPeriodDuration := sub.CurrentPeriodEnd.Sub(sub.CurrentPeriodStart)
			usedDuration := pauseStart.Sub(sub.CurrentPeriodStart)
			if totalPeriodDuration > 0 {
				usedRatio := float64(usedDuration) / float64(totalPeriodDuration)
				impact.PeriodAdjustmentAmount = decimal.NewFromFloat(100.00 * usedRatio) // Placeholder value
			}
		}

		// Calculate pause duration and next billing date
		if pauseEnd != nil {
			pauseDuration := pauseEnd.Sub(pauseStart)
			impact.PauseDurationDays = int(pauseDuration.Hours() / 24)
			impact.NextBillingDate = pauseEnd

			// Calculate adjusted period dates
			adjustedStart := pauseStart
			adjustedEnd := sub.CurrentPeriodEnd.Add(pauseDuration)
			impact.AdjustedPeriodStart = &adjustedStart
			impact.AdjustedPeriodEnd = &adjustedEnd
		} else {
			// For indefinite pauses, use a default of 30 days for estimation
			defaultPauseDays := 30
			impact.PauseDurationDays = defaultPauseDays
			estimatedEnd := pauseStart.AddDate(0, 0, defaultPauseDays)
			impact.NextBillingDate = &estimatedEnd

			// Calculate adjusted period dates
			adjustedStart := pauseStart
			adjustedEnd := sub.CurrentPeriodEnd.AddDate(0, 0, defaultPauseDays)
			impact.AdjustedPeriodStart = &adjustedStart
			impact.AdjustedPeriodEnd = &adjustedEnd
		}
	}

	return impact, nil
}

func (s *subscriptionService) publishInternalWebhookEvent(ctx context.Context, eventName string, subscriptionID string) {

	eventPayload := webhookDto.InternalSubscriptionEvent{
		SubscriptionID: subscriptionID,
		TenantID:       types.GetTenantID(ctx),
	}

	webhookPayload, err := json.Marshal(eventPayload)

	if err != nil {
		s.Logger.Errorw("failed to marshal webhook payload", "error", err)
		return
	}

	webhookEvent := &types.WebhookEvent{
		ID:            types.GenerateUUIDWithPrefix(types.UUID_PREFIX_WEBHOOK_EVENT),
		EventName:     eventName,
		TenantID:      types.GetTenantID(ctx),
		EnvironmentID: types.GetEnvironmentID(ctx),
		UserID:        types.GetUserID(ctx),
		Timestamp:     time.Now().UTC(),
		Payload:       json.RawMessage(webhookPayload),
	}
	if err := s.WebhookPublisher.PublishWebhook(ctx, webhookEvent); err != nil {
		s.Logger.Errorf("failed to publish %s event: %v", webhookEvent.EventName, err)
	}
}

// CreateSubscriptionSchedule creates a subscription schedule
func (s *subscriptionService) CreateSubscriptionSchedule(ctx context.Context, req *dto.CreateSubscriptionScheduleRequest) (*dto.SubscriptionScheduleResponse, error) {
	if err := req.Validate(); err != nil {
		return nil, err
	}

	// Verify subscription exists
	sub, _, err := s.SubRepo.GetWithLineItems(ctx, req.SubscriptionID)
	if err != nil {
		return nil, err
	}

	// Check if a schedule already exists for the subscription
	if s.SubscriptionScheduleRepo == nil {
		return nil, ierr.NewError("subscription repository does not support schedules").
			WithHint("Schedule functionality is not supported").
			Mark(ierr.ErrInternal)
	}

	// Check if a schedule already exists
	existingSchedule, err := s.SubscriptionScheduleRepo.GetBySubscriptionID(ctx, req.SubscriptionID)
	if err == nil && existingSchedule != nil {
		return nil, ierr.NewError("subscription already has a schedule").
			WithHint("A subscription can only have one schedule").
			WithReportableDetails(map[string]interface{}{
				"subscription_id": req.SubscriptionID,
				"schedule_id":     existingSchedule.ID,
			}).
			Mark(ierr.ErrAlreadyExists)
	}

	// Create the schedule
	schedule := &subscription.SubscriptionSchedule{
		ID:                types.GenerateUUIDWithPrefix(types.UUID_PREFIX_SUBSCRIPTION_SCHEDULE),
		SubscriptionID:    req.SubscriptionID,
		ScheduleStatus:    types.ScheduleStatusActive,
		CurrentPhaseIndex: 0,
		EndBehavior:       req.EndBehavior,
		StartDate:         sub.StartDate,
		Metadata:          types.Metadata{},
		EnvironmentID:     types.GetEnvironmentID(ctx),
		BaseModel:         types.GetDefaultBaseModel(ctx),
	}

	// Create phases
	phases := make([]*subscription.SchedulePhase, 0, len(req.Phases))
	for i, phaseInput := range req.Phases {
		// Convert line items to the domain model type
		lineItems := make([]types.SchedulePhaseLineItem, 0, len(phaseInput.LineItems))
		for _, item := range phaseInput.LineItems {
			lineItems = append(lineItems, types.SchedulePhaseLineItem{
				PriceID:     item.PriceID,
				Quantity:    item.Quantity,
				DisplayName: item.DisplayName,
				Metadata:    types.Metadata(item.Metadata),
			})
		}

		// Convert credit grants to the domain model type
		creditGrants := make([]types.SchedulePhaseCreditGrant, 0, len(phaseInput.CreditGrants))
		for _, grant := range phaseInput.CreditGrants {
			creditGrants = append(creditGrants, types.SchedulePhaseCreditGrant{
				Name:                   grant.Name,
				Scope:                  grant.Scope,
				PlanID:                 grant.PlanID,
				Credits:                grant.Credits,
				Cadence:                grant.Cadence,
				Period:                 grant.Period,
				PeriodCount:            grant.PeriodCount,
				ExpirationType:         grant.ExpirationType,
				ExpirationDuration:     grant.ExpirationDuration,
				ExpirationDurationUnit: grant.ExpirationDurationUnit,
				Priority:               grant.Priority,
				Metadata:               grant.Metadata,
			})
		}

		phase := &subscription.SchedulePhase{
			ID:               types.GenerateUUIDWithPrefix(types.UUID_PREFIX_SUBSCRIPTION_SCHEDULE_PHASE),
			ScheduleID:       schedule.ID,
			PhaseIndex:       i,
			StartDate:        phaseInput.StartDate,
			EndDate:          phaseInput.EndDate,
			CommitmentAmount: &phaseInput.CommitmentAmount,
			OverageFactor:    &phaseInput.OverageFactor,
			LineItems:        lineItems,
			CreditGrants:     creditGrants,
			Metadata:         phaseInput.Metadata,
			EnvironmentID:    types.GetEnvironmentID(ctx),
			BaseModel:        types.GetDefaultBaseModel(ctx),
		}
		phases = append(phases, phase)
	}

	// Create the schedule with phases
	err = s.SubscriptionScheduleRepo.CreateWithPhases(ctx, schedule, phases)
	if err != nil {
		return nil, ierr.WithError(err).
			WithHint("Failed to create subscription schedule").
			WithReportableDetails(map[string]interface{}{
				"subscription_id": req.SubscriptionID,
				"phase_count":     len(phases),
			}).
			Mark(ierr.ErrDatabase)
	}

	// Set the phases to the schedule before returning
	schedule.Phases = phases
	return dto.SubscriptionScheduleResponseFromDomain(schedule), nil
}

// GetSubscriptionSchedule gets a subscription schedule by ID
func (s *subscriptionService) GetSubscriptionSchedule(ctx context.Context, id string) (*dto.SubscriptionScheduleResponse, error) {
	if s.SubscriptionScheduleRepo == nil {
		return nil, ierr.NewError("subscription repository does not support schedules").
			WithHint("Schedule functionality is not supported").
			Mark(ierr.ErrInternal)
	}

	schedule, err := s.SubscriptionScheduleRepo.Get(ctx, id)
	if err != nil {
		return nil, err
	}

	return dto.SubscriptionScheduleResponseFromDomain(schedule), nil
}

// GetScheduleBySubscriptionID gets a subscription schedule by subscription ID
func (s *subscriptionService) GetScheduleBySubscriptionID(ctx context.Context, subscriptionID string) (*dto.SubscriptionScheduleResponse, error) {
	// If repository doesn't support schedules, return nil instead of error
	// This allows graceful fallback for backward compatibility
	if s.SubscriptionScheduleRepo == nil {
		s.Logger.Warnw("subscription schedule repository is not configured",
			"subscription_id", subscriptionID)
		return nil, nil
	}

	schedule, err := s.SubscriptionScheduleRepo.GetBySubscriptionID(ctx, subscriptionID)
	if err != nil {
		// Not found is a valid response - the subscription may not have a schedule
		if ierr.IsNotFound(err) {
			return nil, nil
		}
		return nil, err
	}

	if schedule == nil {
		return nil, nil
	}

	return dto.SubscriptionScheduleResponseFromDomain(schedule), nil
}

// UpdateSubscriptionSchedule updates a subscription schedule
func (s *subscriptionService) UpdateSubscriptionSchedule(ctx context.Context, id string, req *dto.UpdateSubscriptionScheduleRequest) (*dto.SubscriptionScheduleResponse, error) {
	if s.SubscriptionScheduleRepo == nil {
		return nil, ierr.NewError("subscription repository does not support schedules").
			WithHint("Schedule functionality is not supported").
			Mark(ierr.ErrInternal)
	}

	// Get the current schedule
	schedule, err := s.SubscriptionScheduleRepo.Get(ctx, id)
	if err != nil {
		return nil, err
	}

	// Update the fields
	if req.Status != "" {
		schedule.ScheduleStatus = req.Status
	}

	if req.EndBehavior != "" {
		schedule.EndBehavior = req.EndBehavior
	}

	// Update in the database
	if err := s.SubscriptionScheduleRepo.Update(ctx, schedule); err != nil {
		return nil, err
	}

	// Get fresh data
	updatedSchedule, err := s.SubscriptionScheduleRepo.Get(ctx, id)
	if err != nil {
		return nil, err
	}

	return dto.SubscriptionScheduleResponseFromDomain(updatedSchedule), nil
}

// createScheduleFromPhases creates a schedule and its phases for a subscription
func (s *subscriptionService) createScheduleFromPhases(ctx context.Context, sub *subscription.Subscription, phaseInputs []dto.SubscriptionSchedulePhaseInput) (*subscription.SubscriptionSchedule, error) {
	// Create the schedule
	schedule := &subscription.SubscriptionSchedule{
		ID:                types.GenerateUUIDWithPrefix(types.UUID_PREFIX_SUBSCRIPTION_SCHEDULE),
		SubscriptionID:    sub.ID,
		ScheduleStatus:    types.ScheduleStatusActive,
		CurrentPhaseIndex: 0,
		EndBehavior:       types.EndBehaviorRelease,
		StartDate:         sub.StartDate,
		Metadata:          types.Metadata{},
		EnvironmentID:     types.GetEnvironmentID(ctx),
		BaseModel:         types.GetDefaultBaseModel(ctx),
	}

	// Create phases
	phases := make([]*subscription.SchedulePhase, 0, len(phaseInputs))
	for i, phaseInput := range phaseInputs {
		// Convert line items to the domain model type
		lineItems := make([]types.SchedulePhaseLineItem, 0, len(phaseInput.LineItems))
		for _, item := range phaseInput.LineItems {
			lineItems = append(lineItems, types.SchedulePhaseLineItem{
				PriceID:     item.PriceID,
				Quantity:    item.Quantity,
				DisplayName: item.DisplayName,
				Metadata:    item.Metadata,
			})
		}

		// Convert credit grants to the domain model type
		creditGrants := make([]types.SchedulePhaseCreditGrant, 0, len(phaseInput.CreditGrants))
		for _, grant := range phaseInput.CreditGrants {
			creditGrants = append(creditGrants, types.SchedulePhaseCreditGrant{
				Name:                   grant.Name,
				Scope:                  grant.Scope,
				PlanID:                 grant.PlanID,
				Credits:                grant.Credits,
				Cadence:                grant.Cadence,
				Period:                 grant.Period,
				PeriodCount:            grant.PeriodCount,
				ExpirationType:         grant.ExpirationType,
				ExpirationDuration:     grant.ExpirationDuration,
				ExpirationDurationUnit: grant.ExpirationDurationUnit,
				Priority:               grant.Priority,
				Metadata:               grant.Metadata,
			})
		}

		phase := &subscription.SchedulePhase{
			ID:               types.GenerateUUIDWithPrefix(types.UUID_PREFIX_SUBSCRIPTION_SCHEDULE_PHASE),
			ScheduleID:       schedule.ID,
			PhaseIndex:       i,
			StartDate:        phaseInput.StartDate,
			EndDate:          phaseInput.EndDate,
			CommitmentAmount: &phaseInput.CommitmentAmount,
			OverageFactor:    &phaseInput.OverageFactor,
			LineItems:        lineItems,
			CreditGrants:     creditGrants,
			Metadata:         phaseInput.Metadata,
			EnvironmentID:    types.GetEnvironmentID(ctx),
			BaseModel:        types.GetDefaultBaseModel(ctx),
		}
		phases = append(phases, phase)
	}

	// Create the schedule with phases
	err := s.SubscriptionScheduleRepo.CreateWithPhases(ctx, schedule, phases)
	if err != nil {
		return nil, ierr.WithError(err).
			WithHint("Failed to create subscription schedule").
			WithReportableDetails(map[string]interface{}{
				"subscription_id": sub.ID,
				"phase_count":     len(phases),
			}).
			Mark(ierr.ErrDatabase)
	}

	// Set the phases to the schedule before returning
	schedule.Phases = phases
	return schedule, nil
}

// AddSchedulePhase adds a new phase to an existing subscription schedule
func (s *subscriptionService) AddSchedulePhase(ctx context.Context, scheduleID string, req *dto.AddSchedulePhaseRequest) (*dto.SubscriptionScheduleResponse, error) {
	if err := req.Validate(); err != nil {
		return nil, err
	}

	if s.SubscriptionScheduleRepo == nil {
		return nil, ierr.NewError("subscription repository does not support schedules").
			WithHint("Schedule functionality is not supported").
			Mark(ierr.ErrInternal)
	}

	// Get the existing schedule with its phases
	schedule, err := s.SubscriptionScheduleRepo.Get(ctx, scheduleID)
	if err != nil {
		return nil, err
	}

	// Get the subscription to validate against its dates
	existingSubscription, _, err := s.SubRepo.GetWithLineItems(ctx, schedule.SubscriptionID)
	if err != nil {
		return nil, err
	}

	// Load existing phases
	existingPhases, err := s.SubscriptionScheduleRepo.ListPhases(ctx, scheduleID)
	if err != nil {
		return nil, ierr.WithError(err).
			WithHint("Failed to list existing phases").
			Mark(ierr.ErrDatabase)
	}

	// Validate that the new phase's start date is not before subscription start date
	if req.Phase.StartDate.Before(existingSubscription.StartDate) {
		return nil, ierr.NewError("phase start date cannot be before subscription start date").
			WithHint("The phase must start on or after the subscription start date").
			WithReportableDetails(map[string]interface{}{
				"subscription_start_date": existingSubscription.StartDate,
				"phase_start_date":        req.Phase.StartDate,
			}).
			Mark(ierr.ErrValidation)
	}

	// If subscription has an end date, validate the phase doesn't extend beyond it
	if existingSubscription.EndDate != nil && req.Phase.EndDate != nil && req.Phase.EndDate.After(*existingSubscription.EndDate) {
		return nil, ierr.NewError("phase end date cannot be after subscription end date").
			WithHint("The phase must end on or before the subscription end date").
			WithReportableDetails(map[string]interface{}{
				"subscription_end_date": existingSubscription.EndDate,
				"phase_end_date":        req.Phase.EndDate,
			}).
			Mark(ierr.ErrValidation)
	}

	// Sort phases by start date
	sort.Slice(existingPhases, func(i, j int) bool {
		return existingPhases[i].StartDate.Before(existingPhases[j].StartDate)
	})

	// SIMPLIFIED APPROACH: Only allow adding phases at the end of existing phases
	if len(existingPhases) > 0 {
		lastPhase := existingPhases[len(existingPhases)-1]

		// Check if the last phase has an end date
		if lastPhase.EndDate == nil {
			return nil, ierr.NewError("cannot add phase after an open-ended phase").
				WithHint("The last phase must have an end date to add a new phase").
				Mark(ierr.ErrValidation)
		}

		// Verify the new phase starts after the last existing phase ends
		if !req.Phase.StartDate.After(*lastPhase.EndDate) {
			return nil, ierr.NewError("new phase must start after the end of the last phase").
				WithHint("Phase cannot overlap with existing phases. Add phases only at the end of the schedule").
				WithReportableDetails(map[string]interface{}{
					"last_phase_end_date":  lastPhase.EndDate,
					"new_phase_start_date": req.Phase.StartDate,
				}).
				Mark(ierr.ErrValidation)
		}
	}

	// Create the new phase
	newPhase := &subscription.SchedulePhase{
		ID:               types.GenerateUUIDWithPrefix(types.UUID_PREFIX_SUBSCRIPTION_SCHEDULE_PHASE),
		ScheduleID:       scheduleID,
		PhaseIndex:       len(existingPhases), // Add as the next phase
		StartDate:        req.Phase.StartDate,
		EndDate:          req.Phase.EndDate,
		CommitmentAmount: &req.Phase.CommitmentAmount,
		OverageFactor:    &req.Phase.OverageFactor,
		Metadata:         req.Phase.Metadata,
		EnvironmentID:    types.GetEnvironmentID(ctx),
		BaseModel:        types.GetDefaultBaseModel(ctx),
	}

	// Convert line items
	if len(req.Phase.LineItems) > 0 {
		lineItems := make([]types.SchedulePhaseLineItem, 0, len(req.Phase.LineItems))
		for _, item := range req.Phase.LineItems {
			lineItems = append(lineItems, types.SchedulePhaseLineItem{
				PriceID:     item.PriceID,
				Quantity:    item.Quantity,
				DisplayName: item.DisplayName,
				Metadata:    types.Metadata(item.Metadata),
			})
		}
		newPhase.LineItems = lineItems
	}

	// Convert credit grants
	if len(req.Phase.CreditGrants) > 0 {
		creditGrants := make([]types.SchedulePhaseCreditGrant, 0, len(req.Phase.CreditGrants))
		for _, grant := range req.Phase.CreditGrants {
			creditGrants = append(creditGrants, types.SchedulePhaseCreditGrant{
				Name:                   grant.Name,
				Scope:                  grant.Scope,
				PlanID:                 grant.PlanID,
				Credits:                grant.Credits,
				Cadence:                grant.Cadence,
				Period:                 grant.Period,
				PeriodCount:            grant.PeriodCount,
				ExpirationType:         grant.ExpirationType,
				ExpirationDuration:     grant.ExpirationDuration,
				ExpirationDurationUnit: grant.ExpirationDurationUnit,
				Priority:               grant.Priority,
				Metadata:               grant.Metadata,
			})
		}
		newPhase.CreditGrants = creditGrants
	}

	// Create the new phase
	err = s.SubscriptionScheduleRepo.CreatePhase(ctx, newPhase)
	if err != nil {
		return nil, ierr.WithError(err).
			WithHint("Failed to add phase to subscription schedule").
			WithReportableDetails(map[string]interface{}{
				"schedule_id": scheduleID,
			}).
			Mark(ierr.ErrDatabase)
	}

	// Update the schedule with the latest phase count
	schedule.UpdatedAt = time.Now()
	schedule.UpdatedBy = types.GetUserID(ctx)
	err = s.SubscriptionScheduleRepo.Update(ctx, schedule)
	if err != nil {
		return nil, ierr.WithError(err).
			WithHint("Failed to update subscription schedule").
			WithReportableDetails(map[string]interface{}{
				"schedule_id": scheduleID,
			}).
			Mark(ierr.ErrDatabase)
	}

	// Get the updated schedule to return in the response
	updatedSchedule, err := s.SubscriptionScheduleRepo.Get(ctx, scheduleID)
	if err != nil {
		return nil, err
	}

	return dto.SubscriptionScheduleResponseFromDomain(updatedSchedule), nil
}

// AddSubscriptionPhase adds a new phase to a subscription, creating a schedule if needed
// This is more user-friendly than AddSchedulePhase as it works directly with subscription IDs
func (s *subscriptionService) AddSubscriptionPhase(ctx context.Context, subscriptionID string, req *dto.AddSchedulePhaseRequest) (*dto.SubscriptionScheduleResponse, error) {
	if err := req.Validate(); err != nil {
		return nil, err
	}

	if s.SubscriptionScheduleRepo == nil {
		return nil, ierr.NewError("subscription repository does not support schedules").
			WithHint("Schedule functionality is not supported").
			Mark(ierr.ErrInternal)
	}

	// Get the subscription
	existingSubscription, lineItems, err := s.SubRepo.GetWithLineItems(ctx, subscriptionID)
	if err != nil {
		return nil, ierr.WithError(err).
			WithHint("Failed to get subscription").
			WithReportableDetails(map[string]interface{}{
				"subscription_id": subscriptionID,
			}).
			Mark(ierr.ErrNotFound)
	}

	// Validate that the new phase's start date is not before subscription start date
	if req.Phase.StartDate.Before(existingSubscription.StartDate) {
		return nil, ierr.NewError("phase start date cannot be before subscription start date").
			WithHint("The phase must start on or after the subscription start date").
			WithReportableDetails(map[string]interface{}{
				"subscription_start_date": existingSubscription.StartDate,
				"phase_start_date":        req.Phase.StartDate,
			}).
			Mark(ierr.ErrValidation)
	}

	if req.Phase.EndDate != nil && existingSubscription.EndDate != nil && req.Phase.StartDate.After(*existingSubscription.EndDate) {
		return nil, ierr.NewError("phase start date cannot be after subscription end date").
			WithHint("The phase must start before the subscription end date").
			WithReportableDetails(map[string]interface{}{
				"subscription_end_date": existingSubscription.EndDate,
				"phase_start_date":      req.Phase.StartDate,
			}).
			Mark(ierr.ErrValidation)
	}

	if existingSubscription.EndDate != nil && req.Phase.EndDate != nil && req.Phase.EndDate.After(*existingSubscription.EndDate) {
		return nil, ierr.NewError("phase end date cannot be after subscription end date").
			WithHint("The phase must end on or before the subscription end date").
			WithReportableDetails(map[string]interface{}{
				"subscription_end_date": existingSubscription.EndDate,
				"phase_end_date":        req.Phase.EndDate,
			}).
			Mark(ierr.ErrValidation)
	}

	// Check for existing schedule
	schedule, err := s.SubscriptionScheduleRepo.GetBySubscriptionID(ctx, subscriptionID)
	if err != nil && !ierr.IsNotFound(err) {
		// Error other than "not found"
		return nil, ierr.WithError(err).
			WithHint("Failed to check for existing schedule").
			Mark(ierr.ErrDatabase)
	}

	// No schedule exists, we need to create one
	if schedule == nil || err != nil {
		s.Logger.Infow("creating new schedule for subscription",
			"subscription_id", subscriptionID)

		// Create a schedule with initial phase from subscription start to new phase start
		initialPhases := []dto.SubscriptionSchedulePhaseInput{}

		// Only add initial phase if new phase doesn't start exactly at subscription start
		if !req.Phase.StartDate.Equal(existingSubscription.StartDate) {
			// Build a default initial phase based on subscription's current values
			initialPhase := dto.SubscriptionSchedulePhaseInput{
				BillingCycle:     existingSubscription.BillingCycle,
				StartDate:        existingSubscription.StartDate,
				EndDate:          &req.Phase.StartDate,
				CommitmentAmount: lo.FromPtr(existingSubscription.CommitmentAmount),
				OverageFactor:    lo.FromPtr(existingSubscription.OverageFactor),
				Metadata:         map[string]string{"created_by": "system", "reason": "auto-created-initial-phase"},
			}

			// Add line items from subscription
			for _, item := range lineItems {
				initialPhase.LineItems = append(initialPhase.LineItems, dto.SubscriptionLineItemRequest{
					PriceID:     item.PriceID,
					Quantity:    item.Quantity,
					DisplayName: item.DisplayName,
					Metadata:    item.Metadata,
				})
			}

			initialPhases = append(initialPhases, initialPhase)
		}

		// Add the new phase
		initialPhases = append(initialPhases, req.Phase)

		// Create the schedule with both phases
		createReq := &dto.CreateSubscriptionScheduleRequest{
			SubscriptionID: subscriptionID,
			EndBehavior:    types.EndBehaviorRelease,
			Phases:         initialPhases,
		}

		// Create the schedule
		return s.CreateSubscriptionSchedule(ctx, createReq)
	}

	// Schedule exists, add the phase to it
	return s.AddSchedulePhase(ctx, schedule.ID, req)
}

// TODO: This is not used anywhere
// HandleSubscriptionStateChange handles subscription state changes for credit grants
func (s *subscriptionService) HandleSubscriptionStateChange(ctx context.Context, subscriptionID string, oldStatus, newStatus types.SubscriptionStatus) error {
	s.Logger.Infow("handling subscription state change for credit grants",
		"subscription_id", subscriptionID,
		"old_status", oldStatus,
		"new_status", newStatus)

	switch {
	case newStatus == types.SubscriptionStatusActive && oldStatus != types.SubscriptionStatusActive:
		return s.handleSubscriptionActivation(ctx, subscriptionID)

	case newStatus == types.SubscriptionStatusCancelled:
		return s.handleSubscriptionCancellation(ctx, subscriptionID)

	case newStatus == types.SubscriptionStatusPaused:
		return s.handleSubscriptionPause(ctx, subscriptionID)

	case oldStatus == types.SubscriptionStatusPaused && newStatus == types.SubscriptionStatusActive:
		return s.handleSubscriptionResume(ctx, subscriptionID)

	default:
		s.Logger.Debugw("no action required for subscription state change",
			"subscription_id", subscriptionID,
			"old_status", oldStatus,
			"new_status", newStatus)
	}

	return nil
}

func (s *subscriptionService) handleSubscriptionActivation(ctx context.Context, subscriptionID string) error {
	// Process any deferred credits and trigger immediate processing for newly active subscription
	return nil
}

func (s *subscriptionService) handleSubscriptionCancellation(ctx context.Context, subscriptionID string) error {
	// Future: Cancel scheduled applications if we implement full application tracking
	s.Logger.Infow("subscription cancelled, future recurring grants will not be processed", "subscription_id", subscriptionID)
	return nil
}

func (s *subscriptionService) handleSubscriptionPause(ctx context.Context, subscriptionID string) error {
	// Future: Defer scheduled applications if we implement full application tracking
	s.Logger.Infow("subscription paused, recurring grants will be deferred", "subscription_id", subscriptionID)
	return nil
}

// ProcessSubscriptionRenewalDueAlert processes subscriptions that are due for renewal in 24 hours
func (s *subscriptionService) ProcessSubscriptionRenewalDueAlert(ctx context.Context) error {
	subscriptions, err := s.SubRepo.ListSubscriptionsDueForRenewal(ctx)
	if err != nil {
		s.Logger.Errorw("failed to list subscriptions due for renewal", "error", err)
		return err
	}

	if len(subscriptions) == 0 {
		s.Logger.Infow("no subscriptions due for renewal found")
		return nil
	}

	s.Logger.Infow("found subscriptions due for renewal", "count", len(subscriptions))

	for _, sub := range subscriptions {
		s.publishInternalWebhookEvent(ctx, types.WebhookEventSubscriptionRenewalDue, sub.ID)
	}

	return nil
}

func (s *subscriptionService) handleSubscriptionResume(ctx context.Context, subscriptionID string) error {
	// Process any missed recurring grants
	return nil
}

// ApplyCouponsToSubscriptionWithLineItems applies both subscription-level and line item-level coupons to a subscription
func (s *subscriptionService) ApplyCouponsToSubscriptionWithLineItems(ctx context.Context, subscriptionID string, subscriptionCoupons []string, lineItemCoupons map[string][]string, lineItems []*subscription.SubscriptionLineItem) error {
	if len(subscriptionCoupons) == 0 && len(lineItemCoupons) == 0 {
		return nil
	}

	s.Logger.Infow("handling subscription and line item coupon associations",
		"subscription_id", subscriptionID,
		"subscription_coupon_count", len(subscriptionCoupons),
		"line_item_coupon_count", len(lineItemCoupons))

	// Create coupon service instance
	couponAssociationService := NewCouponAssociationService(s.ServiceParams)

	// Step 1: Apply subscription-level coupons
	if len(subscriptionCoupons) > 0 {
		err := couponAssociationService.ApplyCouponToSubscription(ctx, subscriptionCoupons, subscriptionID)
		if err != nil {
			return ierr.WithError(err).
				WithHint("Failed to apply subscription-level coupons").
				WithReportableDetails(map[string]interface{}{
					"subscription_id": subscriptionID,
					"coupon_ids":      subscriptionCoupons,
				}).
				Mark(ierr.ErrInternal)
		}

		s.Logger.Infow("successfully applied subscription-level coupons",
			"subscription_id", subscriptionID,
			"coupon_count", len(subscriptionCoupons))
	}

	// Step 2: Apply line item-level coupons
	if len(lineItemCoupons) > 0 {
		priceIDToLineItem := make(map[string]*subscription.SubscriptionLineItem)
		for _, lineItem := range lineItems {
			priceIDToLineItem[lineItem.PriceID] = lineItem
		}

		for priceID, couponIDs := range lineItemCoupons {
			lineItem, ok := priceIDToLineItem[priceID]
			if !ok {
				return ierr.NewError("line item not found").
					WithHint("Please provide a valid price ID").
					WithReportableDetails(map[string]interface{}{
						"price_id": priceID,
					}).
					Mark(ierr.ErrValidation)
			}

			err := couponAssociationService.ApplyCouponToSubscriptionLineItem(ctx, couponIDs, subscriptionID, lineItem.ID)
			if err != nil {
				return ierr.WithError(err).
					WithHint("Failed to apply line item coupons").
					WithReportableDetails(map[string]interface{}{
						"subscription_id": subscriptionID,
						"price_id":        priceID,
						"line_item_id":    lineItem.ID,
						"coupon_ids":      couponIDs,
					}).
					Mark(ierr.ErrInternal)
			}
		}

		s.Logger.Infow("successfully applied line item coupons",
			"subscription_id", subscriptionID,
			"line_item_count", len(lineItemCoupons))
	}

	s.Logger.Infow("successfully applied all coupons to subscription",
		"subscription_id", subscriptionID,
		"subscription_coupon_count", len(subscriptionCoupons),
		"line_item_coupon_count", len(lineItemCoupons))

	return nil
}

// handleSubscriptionAddons processes addons for a subscription
func (s *subscriptionService) handleSubscriptionAddons(
	ctx context.Context,
	subscription *subscription.Subscription,
	addonRequests []dto.AddAddonToSubscriptionRequest,
) error {
	if len(addonRequests) == 0 {
		return nil
	}

	s.Logger.Infow("processing addons for subscription",
		"subscription_id", subscription.ID,
		"addons_count", len(addonRequests))

	// Validate and create subscription addons
	for _, addonReq := range addonRequests {
		// Validate the addon request
		if err := addonReq.Validate(); err != nil {
			return ierr.WithError(err).
				WithHint("Invalid addon request").
				WithReportableDetails(map[string]interface{}{
					"subscription_id": subscription.ID,
					"addon_id":        addonReq.AddonID,
				}).
				Mark(ierr.ErrValidation)
		}

		// Get addon to ensure it's valid and active
		addonService := NewAddonService(s.ServiceParams)
		addonResponse, err := addonService.GetAddon(ctx, addonReq.AddonID)
		if err != nil {
			return ierr.WithError(err).
				WithHint("Addon not found").
				WithReportableDetails(map[string]interface{}{
					"subscription_id": subscription.ID,
					"addon_id":        addonReq.AddonID,
				}).
				Mark(ierr.ErrNotFound)
		}

		if addonResponse.Addon.Status != types.StatusPublished {
			return ierr.NewError("addon is not active").
				WithHint("The addon must be active to add to a subscription").
				WithReportableDetails(map[string]interface{}{
					"subscription_id": subscription.ID,
					"addon_id":        addonReq.AddonID,
					"status":          addonResponse.Addon.Status,
				}).
				Mark(ierr.ErrValidation)
		}

		// Validate and filter prices for the addon using the same pattern as plans
		validPrices, err := s.ValidateAndFilterPricesForSubscription(
			ctx,
			addonReq.AddonID,
			types.PRICE_ENTITY_TYPE_ADDON,
			subscription,
		)
		if err != nil {
			return ierr.WithError(err).
				WithHint("Failed to validate addon prices").
				WithReportableDetails(map[string]interface{}{
					"subscription_id": subscription.ID,
					"addon_id":        addonReq.AddonID,
				}).
				Mark(ierr.ErrValidation)
		}

		s.Logger.Infow("validated addon prices for subscription",
			"subscription_id", subscription.ID,
			"addon_id", addonReq.AddonID,
			"valid_prices_count", len(validPrices))

		// Create subscription addon using the validated prices
		subscriptionAddon, err := s.addAddonToSubscription(ctx, subscription, lo.ToPtr(addonReq))
		if err != nil {
			return ierr.WithError(err).
				WithHint("Failed to add addon to subscription").
				WithReportableDetails(map[string]interface{}{
					"subscription_id": subscription.ID,
					"addon_id":        addonReq.AddonID,
				}).
				Mark(ierr.ErrNotFound)
		}

		s.Logger.Infow("created subscription addon",
			"subscription_id", subscription.ID,
			"addon_id", subscriptionAddon.AddonID,
			"subscription_addon_id", subscriptionAddon.ID,
			"start_date", subscriptionAddon.StartDate,
			"end_date", subscriptionAddon.EndDate,
		)
	}

	return nil
}

// AddAddonToSubscription adds an addon to a subscription
// This is the public facing method for adding an addon to a subscription
func (s *subscriptionService) AddAddonToSubscription(
	ctx context.Context,
	subID string,
	req *dto.AddAddonToSubscriptionRequest,
) (*addonassociation.AddonAssociation, error) {

	sub, lineItems, err := s.SubRepo.GetWithLineItems(ctx, subID)
	if err != nil {
		return nil, err
	}
	sub.LineItems = lineItems

	return s.addAddonToSubscription(ctx, sub, req)
}

// addAddonToSubscription adds an addon to a subscription
func (s *subscriptionService) addAddonToSubscription(
	ctx context.Context,
	sub *subscription.Subscription,
	req *dto.AddAddonToSubscriptionRequest,
) (*addonassociation.AddonAssociation, error) {
	// Validate request
	if err := req.Validate(); err != nil {
		return nil, err
	}

	// Get addon via addon service to reuse validations
	addonService := NewAddonService(s.ServiceParams)
	a, err := addonService.GetAddon(ctx, req.AddonID)
	if err != nil {
		return nil, err
	}

	if a.Addon.Status != types.StatusPublished {
		return nil, ierr.NewError("addon is not published").
			WithHint("Cannot add inactive addon to subscription").
			Mark(ierr.ErrValidation)
	}

	// Check if sub exists and is active
	if sub.SubscriptionStatus != types.SubscriptionStatusActive {
		return nil, ierr.NewError("subscription is not active").
			WithHint("Cannot add addon to inactive subscription").
			Mark(ierr.ErrValidation)
	}

	// Check if addon is already added to subscription only for single instance addons
	if a.Addon.Type == types.AddonTypeOnetime {
		filter := types.NewAddonAssociationFilter()
		filter.AddonIDs = []string{req.AddonID}
		filter.EntityIDs = []string{sub.ID}
		filter.EntityType = lo.ToPtr(types.AddonAssociationEntityTypeSubscription)
		filter.Limit = lo.ToPtr(1)

		existingAddons, err := s.AddonAssociationRepo.List(ctx, filter)
		if err != nil {
			return nil, err
		}

		if len(existingAddons) > 0 {
			return nil, ierr.NewError("addon is already added to subscription").
				WithHint("Cannot add addon to subscription that already has an active instance").
				Mark(ierr.ErrValidation)
		}
	}

	// Validate and filter prices for the addon using the same pattern as plans
	validPrices, err := s.ValidateAndFilterPricesForSubscription(ctx, req.AddonID, types.PRICE_ENTITY_TYPE_ADDON, sub)
	if err != nil {
		return nil, err
	}

	// Create subscription addon
	addonAssociation := req.ToAddonAssociation(
		ctx,
		sub.ID,
		types.AddonAssociationEntityTypeSubscription,
	)

	// Track existing meter IDs
	meterIDMap := make(map[string]bool)
	for _, item := range sub.LineItems {
		if item.MeterID != "" {
			meterIDMap[item.MeterID] = true
		}
	}

	// Check for meter ID conflicts in new addon prices
	for _, price := range validPrices {
		if price.Price.MeterID != "" {
			if meterIDMap[price.Price.MeterID] {
				return nil, ierr.NewError("duplicate meter ID found in addon prices").
					WithHint("Each price must have a unique meter ID across the subscription").
					WithReportableDetails(map[string]interface{}{
						"subscription_id": sub.ID,
						"addon_id":        req.AddonID,
						"meter_id":        price.Price.MeterID,
					}).
					Mark(ierr.ErrValidation)
			}
			meterIDMap[price.Price.MeterID] = true
		}
	}

	// Create line items for the addon using validated prices
	lineItems := make([]*subscription.SubscriptionLineItem, 0, len(validPrices))
	for _, priceResponse := range validPrices {
		lineItem := s.createLineItemFromPrice(ctx, priceResponse, sub, req.AddonID, a.Addon.Name)
		lineItems = append(lineItems, lineItem)
	}

	err = s.DB.WithTx(ctx, func(ctx context.Context) error {
		// Create subscription addon
		err = s.AddonAssociationRepo.Create(ctx, addonAssociation)
		if err != nil {
			return err
		}

		// Create line items for the addon
		for _, lineItem := range lineItems {
			err = s.SubscriptionLineItemRepo.Create(ctx, lineItem)
			if err != nil {
				return err
			}
		}

		return nil
	})

	if err != nil {
		return nil, err
	}

	s.Logger.Infow("added addon to subscription",
		"subscription_id", sub.ID,
		"addon_id", req.AddonID,
		"prices_count", len(validPrices),
		"line_items_count", len(lineItems),
	)

	return addonAssociation, nil
}

// RemoveAddonFromSubscription removes an addon from a subscription
func (s *subscriptionService) RemoveAddonFromSubscription(
	ctx context.Context,
	subscriptionID string,
	addonID string,
	reason string,
) error {
	// Get subscription addon
	filter := types.NewAddonAssociationFilter()
	filter.AddonIDs = []string{addonID}
	filter.EntityIDs = []string{subscriptionID}
	filter.EntityType = lo.ToPtr(types.AddonAssociationEntityTypeSubscription)

	subscriptionAddons, err := s.AddonAssociationRepo.List(ctx, filter)
	if err != nil {
		return err
	}

	var targetAddon *addonassociation.AddonAssociation
	for _, sa := range subscriptionAddons {
		if sa.AddonStatus == types.AddonStatusActive {
			targetAddon = sa
			break
		}
	}

	if targetAddon == nil {
		return ierr.NewError("addon not found on subscription").
			WithHint("Addon is not active on this subscription").
			Mark(ierr.ErrNotFound)
	}

	// Update addon status to cancelled and delete line items in a transaction
	now := time.Now()
	targetAddon.AddonStatus = types.AddonStatusCancelled
	targetAddon.CancellationReason = reason
	targetAddon.CancelledAt = &now
	targetAddon.EndDate = &now

	err = s.DB.WithTx(ctx, func(ctx context.Context) error {
		// Update subscription addon
		err = s.AddonAssociationRepo.Update(ctx, targetAddon)
		if err != nil {
			return err
		}

		// End the corresponding line items for this addon (soft delete approach)
		subscription, err := s.SubRepo.Get(ctx, subscriptionID)
		if err != nil {
			return err
		}

		lineItemsEnded := 0
		for _, lineItem := range subscription.LineItems {
			// Debug logging to understand line item matching
			s.Logger.Infow("checking line item for addon removal",
				"subscription_id", subscriptionID,
				"addon_id", addonID,
				"line_item_id", lineItem.ID,
				"line_item_metadata", lineItem.Metadata)

			// Check metadata for addon_id
			metadataMatch := lineItem.Metadata != nil && lineItem.Metadata["addon_id"] == addonID

			if metadataMatch {
				s.Logger.Infow("found matching line item for addon removal",
					"subscription_id", subscriptionID,
					"addon_id", addonID,
					"line_item_id", lineItem.ID,
					"metadata_match", metadataMatch)

				// End the line item (soft delete approach like Togai)
				lineItem.EndDate = now
				lineItem.Status = types.StatusDeleted

				// Add metadata for audit trail
				if lineItem.Metadata == nil {
					lineItem.Metadata = make(map[string]string)
				}
				lineItem.Metadata["removal_reason"] = reason
				lineItem.Metadata["removed_at"] = now.Format(time.RFC3339)
				lineItem.Metadata["removed_by"] = types.GetUserID(ctx)

				err = s.SubscriptionLineItemRepo.Update(ctx, lineItem)
				if err != nil {
					s.Logger.Errorw("failed to end line item for addon",
						"subscription_id", subscriptionID,
						"addon_id", addonID,
						"line_item_id", lineItem.ID,
						"error", err)
					return err
				}
				lineItemsEnded++
			}
		}

		s.Logger.Infow("ended line items for addon removal",
			"subscription_id", subscriptionID,
			"addon_id", addonID,
			"line_items_ended", lineItemsEnded,
			"removal_reason", reason)

		return nil
	})

	if err != nil {
		return err
	}

	s.Logger.Infow("removed addon from subscription",
		"subscription_id", subscriptionID,
		"addon_id", addonID,
	)

	return nil
}

// createLineItemFromPrice creates a subscription line item from a price for addon additions
func (s *subscriptionService) createLineItemFromPrice(ctx context.Context, priceResponse *dto.PriceResponse, sub *subscription.Subscription, addonID, addonName string) *subscription.SubscriptionLineItem {
	price := priceResponse.Price

	lineItem := &subscription.SubscriptionLineItem{
		ID:             types.GenerateUUIDWithPrefix(types.UUID_PREFIX_SUBSCRIPTION_LINE_ITEM),
		SubscriptionID: sub.ID,
		CustomerID:     sub.CustomerID,
		EntityID:       addonID,
		EntityType:     types.SubscriptionLineItemEntityTypeAddon,
		PriceID:        price.ID,
		PriceType:      price.Type,
		Currency:       sub.Currency,
		BillingPeriod:  price.BillingPeriod,
		InvoiceCadence: price.InvoiceCadence,
		TrialPeriod:    0,
		StartDate:      time.Now(),
		EndDate:        time.Time{},
		Metadata: map[string]string{
			"addon_id":        addonID,
			"subscription_id": sub.ID,
			"addon_quantity":  "1",
			"addon_status":    string(types.AddonStatusActive),
		},
		EnvironmentID: sub.EnvironmentID,
		BaseModel:     types.GetDefaultBaseModel(ctx),
	}

	// Set price-related fields
	if price.Type == types.PRICE_TYPE_USAGE && price.MeterID != "" && priceResponse.Meter != nil {
		lineItem.MeterID = price.MeterID
		lineItem.MeterDisplayName = priceResponse.Meter.Name
		lineItem.DisplayName = priceResponse.Meter.Name
		lineItem.Quantity = decimal.Zero
	} else {
		lineItem.DisplayName = addonName
		lineItem.Quantity = decimal.NewFromInt(1)
	}

	return lineItem
}

// ActivateIncompleteSubscription activates a subscription that is in incomplete status
// after the first invoice has been successfully paid
func (s *subscriptionService) ActivateIncompleteSubscription(ctx context.Context, subscriptionID string) error {
	s.Logger.Infow("activating incomplete subscription", "subscription_id", subscriptionID)

	// Get the subscription
	sub, err := s.SubRepo.Get(ctx, subscriptionID)
	if err != nil {
		return ierr.WithError(err).
			WithHint("Failed to get subscription").
			WithReportableDetails(map[string]interface{}{
				"subscription_id": subscriptionID,
			}).
			Mark(ierr.ErrDatabase)
	}

	// Check if subscription is in incomplete status
	if sub.SubscriptionStatus != types.SubscriptionStatusIncomplete {
		// If the subscription is not in incomplete status, do nothing
		return nil
	}

	// Update subscription status to active
	sub.SubscriptionStatus = types.SubscriptionStatusActive

	// Update the subscription in database
	err = s.SubRepo.Update(ctx, sub)
	if err != nil {
		return ierr.WithError(err).
			WithHint("Failed to update subscription status").
			WithReportableDetails(map[string]interface{}{
				"subscription_id": subscriptionID,
			}).
			Mark(ierr.ErrDatabase)
	}

	s.Logger.Infow("successfully activated incomplete subscription",
		"subscription_id", subscriptionID,
		"previous_status", types.SubscriptionStatusIncomplete,
		"new_status", types.SubscriptionStatusActive)

	// Publish webhook event for subscription activation
	s.publishInternalWebhookEvent(ctx, types.WebhookEventSubscriptionActivated, subscriptionID)

	return nil
}

<<<<<<< HEAD
// GetSubscriptionConfig retrieves the subscription configuration from settings

// isEligibleForAutoCancellation checks if an active subscription is eligible for auto-cancellation
func (s *subscriptionService) isEligibleForAutoCancellation(ctx context.Context, sub *subscription.Subscription, config *types.SubscriptionConfig) bool {
	// First check if auto-cancellation is enabled
	if !config.AutoCancellationEnabled {
		s.Logger.Debugw("auto-cancellation not enabled for subscription",
			"subscription_id", sub.ID)
		return false
	}

	// Check if subscription is active
	if sub.SubscriptionStatus != types.SubscriptionStatusActive {
		return false
	}

	now := time.Now().UTC()

	// Query for unpaid invoices
	filter := &types.InvoiceFilter{
		SubscriptionID: sub.ID,
		PaymentStatus: []types.PaymentStatus{
			types.PaymentStatusPending,
			types.PaymentStatusFailed,
		},
	}

	s.Logger.Debugw("fetching unpaid invoices for auto-cancellation eligibility",
		"subscription_id", sub.ID,
		"payment_statuses", filter.PaymentStatus)

	invoices, err := s.InvoiceRepo.List(ctx, filter)
	if err != nil {
		s.Logger.Errorw("failed to fetch invoices for auto-cancellation",
			"subscription_id", sub.ID,
			"error", err)
		return false
	}

	s.Logger.Debugw("found invoices for subscription",
		"subscription_id", sub.ID,
		"invoice_count", len(invoices))

	// Check each invoice for eligibility criteria
	for _, inv := range invoices {
		// Skip invalid due dates
		if inv.DueDate == nil {
			s.Logger.Warnw("invoice has invalid due date, skipping",
				"subscription_id", sub.ID,
				"invoice_id", inv.ID)
			continue
		}

		// Check amount_remaining (must have outstanding amount)
		if !inv.AmountRemaining.GreaterThan(decimal.Zero) {
			s.Logger.Debugw("invoice has no remaining amount, skipping",
				"subscription_id", sub.ID,
				"invoice_id", inv.ID,
				"amount_remaining", inv.AmountRemaining)
			continue
		}

		// Calculate grace period end time: due_date + grace_period_days
		gracePeriodEndTime := inv.DueDate.AddDate(0, 0, config.GracePeriodDays)

		s.Logger.Debugw("evaluating invoice for auto-cancellation",
			"subscription_id", sub.ID,
			"invoice_id", inv.ID,
			"due_date", inv.DueDate,
			"amount_remaining", inv.AmountRemaining,
			"grace_period_days", config.GracePeriodDays,
			"grace_period_end_time", gracePeriodEndTime,
			"current_time", now,
			"is_past_grace_period", now.After(gracePeriodEndTime))

		// Check if current time is past grace period end
		if now.After(gracePeriodEndTime) {
			s.Logger.Infow("subscription eligible for auto-cancellation",
				"subscription_id", sub.ID,
				"invoice_id", inv.ID,
				"amount_remaining", inv.AmountRemaining,
				"due_date", inv.DueDate,
				"grace_period_end_time", gracePeriodEndTime,
				"current_time", now,
				"payment_status", inv.PaymentStatus)
			return true
		} else {
			s.Logger.Debugw("invoice not past grace period yet",
				"subscription_id", sub.ID,
				"invoice_id", inv.ID,
				"due_date", inv.DueDate,
				"grace_period_end_time", gracePeriodEndTime,
				"days_until_grace_expires", gracePeriodEndTime.Sub(now).Hours()/24)
		}
	}

	s.Logger.Debugw("subscription not eligible for auto-cancellation",
		"subscription_id", sub.ID,
		"reason", "no invoices past grace period")

	return false
}

// ProcessAutoCancellationSubscriptions processes subscriptions that are eligible for auto-cancellation
func (s *subscriptionService) ProcessAutoCancellationSubscriptions(ctx context.Context) error {
	s.Logger.Infow("starting auto-cancellation processing")

	// Get all tenant x environment combinations that have auto-cancellation enabled
	enabledConfigs, err := s.SettingsRepo.GetAllTenantEnvSubscriptionSettings(ctx)
	if err != nil {
		s.Logger.Errorw("failed to list subscription configs", "error", err)
		return err
	}

	if len(enabledConfigs) == 0 {
		s.Logger.Infow("no tenants have auto-cancellation enabled, skipping processing")
		return nil
	}

	s.Logger.Infow("found tenants with auto-cancellation enabled",
		"tenant_count", len(enabledConfigs))

	totalCanceledCount := 0
	totalFailedCount := 0

	// Process each tenant x environment combination
	for _, tenantConfig := range enabledConfigs {
		// Create a new context with tenant and environment IDs
		tenantCtx := context.WithValue(ctx, types.CtxTenantID, tenantConfig.TenantID)
		tenantCtx = context.WithValue(tenantCtx, types.CtxEnvironmentID, tenantConfig.EnvironmentID)

		s.Logger.Infow("processing tenant",
			"tenant_id", tenantConfig.TenantID,
			"environment_id", tenantConfig.EnvironmentID,
			"grace_period_days", tenantConfig.GracePeriodDays)

		// Get ONLY ACTIVE subscriptions for this tenant x environment
		filter := &types.SubscriptionFilter{
			SubscriptionStatus: []types.SubscriptionStatus{types.SubscriptionStatusActive},
		}

		subscriptions, err := s.SubRepo.List(tenantCtx, filter)
		if err != nil {
			s.Logger.Errorw("failed to get subscriptions for tenant",
				"tenant_id", tenantConfig.TenantID,
				"environment_id", tenantConfig.EnvironmentID,
				"error", err)
			continue // Skip this tenant but continue with others
		}

		s.Logger.Infow("found subscriptions for tenant",
			"tenant_id", tenantConfig.TenantID,
			"environment_id", tenantConfig.EnvironmentID,
			"subscription_count", len(subscriptions))

		canceledCount := 0
		failedCount := 0

		// Process each subscription for this tenant
		for _, sub := range subscriptions {
			if s.isEligibleForAutoCancellation(tenantCtx, sub, tenantConfig.SubscriptionConfig) {
				s.Logger.Infow("auto-cancelling subscription",
					"subscription_id", sub.ID,
					"tenant_id", tenantConfig.TenantID,
					"environment_id", tenantConfig.EnvironmentID,
					"grace_period_days", tenantConfig.GracePeriodDays)

				// Cancel the subscription
				if err := s.CancelSubscription(tenantCtx, sub.ID, false); err != nil {
					s.Logger.Errorw("failed to auto-cancel subscription",
						"subscription_id", sub.ID,
						"tenant_id", tenantConfig.TenantID,
						"environment_id", tenantConfig.EnvironmentID,
						"error", err)
					failedCount++
					continue
				}

				canceledCount++

				// Log audit trail
				s.Logger.Infow("successfully auto-canceled subscription",
					"subscription_id", sub.ID,
					"reason", "grace_period_expired",
					"grace_period_days", tenantConfig.GracePeriodDays,
					"canceled_by", "auto_cancellation_system",
					"tenant_id", tenantConfig.TenantID,
					"environment_id", tenantConfig.EnvironmentID)
			}
		}

		s.Logger.Infow("completed processing for tenant",
			"tenant_id", tenantConfig.TenantID,
			"environment_id", tenantConfig.EnvironmentID,
			"total_subscriptions", len(subscriptions),
			"canceled_count", canceledCount,
			"failed_count", failedCount)

		totalCanceledCount += canceledCount
		totalFailedCount += failedCount
	}

	s.Logger.Infow("completed auto-cancellation processing for all tenants",
		"total_tenants_processed", len(enabledConfigs),
		"total_canceled", totalCanceledCount,
		"total_failed", totalFailedCount)

	return nil
=======
// Helper functions for enhanced cancellation

// determineEffectiveDate calculates the actual effective date based on cancellation type
func (s *subscriptionService) determineEffectiveDate(
	subscription *subscription.Subscription,
	cancellationType types.CancellationType,
) (time.Time, error) {
	now := time.Now().UTC()
	// now := time.Date(2025, 9, 15, 12, 0, 0, 0, time.UTC)

	switch cancellationType {
	case types.CancellationTypeImmediate:
		return now, nil

	case types.CancellationTypeEndOfPeriod:
		return subscription.CurrentPeriodEnd, nil
	default:
		return time.Time{}, ierr.NewError("invalid cancellation type").
			WithHintf("Unsupported cancellation type: %s", cancellationType).
			Mark(ierr.ErrValidation)
	}
}

// validateCancellationTiming ensures the cancellation timing is valid
func (s *subscriptionService) validateCancellationTiming(
	subscription *subscription.Subscription,
	cancellationType types.CancellationType,
	effectiveDate time.Time,
) error {
	switch cancellationType {
	case types.CancellationTypeImmediate:
		// Immediate cancellation should be within current period for proration
		if effectiveDate.After(subscription.CurrentPeriodEnd) {
			return ierr.NewError("immediate cancellation date is after current period end").
				WithHintf("Current period ends at %s, cancellation date is %s",
					subscription.CurrentPeriodEnd.Format("2006-01-02"),
					effectiveDate.Format("2006-01-02")).
				Mark(ierr.ErrValidation)
		}
	}

	return nil
}

// convertProrationResultToDetails converts SubscriptionProrationResult to response format
func (s *subscriptionService) convertProrationResultToDetails(
	result *proration.SubscriptionProrationResult,
) ([]dto.ProrationDetail, decimal.Decimal) {
	var prorationDetails []dto.ProrationDetail
	totalCreditAmount := decimal.Zero

	for lineItemID, lineResult := range result.LineItemResults {
		// Calculate amounts for this line item
		creditAmount := s.calculateCreditAmount(lineResult.CreditItems)
		chargeAmount := s.calculateChargeAmount(lineResult.ChargeItems)
		totalCreditAmount = totalCreditAmount.Add(creditAmount)

		// Calculate proration days
		prorationDays := s.calculateProrationDaysFromResult(lineResult)

		// Generate description
		description := s.generateProrationDescriptionFromResult(lineResult, creditAmount)

		// Get original amount from line items (we'll need to fetch this)
		originalAmount := decimal.Zero
		planName := ""
		priceID := ""

		// Extract from credit/charge items if available
		if len(lineResult.CreditItems) > 0 {
			priceID = lineResult.CreditItems[0].PriceID
			originalAmount = lineResult.CreditItems[0].Amount.Abs()
		} else if len(lineResult.ChargeItems) > 0 {
			priceID = lineResult.ChargeItems[0].PriceID
			originalAmount = lineResult.ChargeItems[0].Amount
		}

		prorationDetails = append(prorationDetails, dto.ProrationDetail{
			LineItemID:     lineItemID,
			PriceID:        priceID,
			PlanName:       planName, // TODO: Get from line item
			OriginalAmount: originalAmount,
			CreditAmount:   creditAmount,
			ChargeAmount:   chargeAmount,
			ProrationDays:  prorationDays,
			Description:    description,
		})
	}

	return prorationDetails, totalCreditAmount
}

// convertDomainProrationResultToDTO converts domain proration result to DTO format for invoice creation
func (s *subscriptionService) convertDomainProrationResultToDTO(
	domainResult *proration.SubscriptionProrationResult,
) *dto.ProrationResult {
	dtoResult := &dto.ProrationResult{
		TotalProrationAmount: domainResult.TotalProrationAmount,
		Currency:             domainResult.Currency,
		LineItemResults:      make(map[string]*dto.ProrationLineItemResult),
	}

	for lineItemID, lineResult := range domainResult.LineItemResults {
		// Convert credit items
		var creditItems []dto.ProrationLineItem
		for _, credit := range lineResult.CreditItems {
			creditItems = append(creditItems, dto.ProrationLineItem{
				Description: credit.Description,
				Amount:      credit.Amount,
				StartDate:   credit.StartDate,
				EndDate:     credit.EndDate,
				Quantity:    credit.Quantity,
				PriceID:     credit.PriceID,
				IsCredit:    credit.IsCredit,
			})
		}

		// Convert charge items
		var chargeItems []dto.ProrationLineItem
		for _, charge := range lineResult.ChargeItems {
			chargeItems = append(chargeItems, dto.ProrationLineItem{
				Description: charge.Description,
				Amount:      charge.Amount,
				StartDate:   charge.StartDate,
				EndDate:     charge.EndDate,
				Quantity:    charge.Quantity,
				PriceID:     charge.PriceID,
				IsCredit:    charge.IsCredit,
			})
		}

		dtoResult.LineItemResults[lineItemID] = &dto.ProrationLineItemResult{
			CreditItems:   creditItems,
			ChargeItems:   chargeItems,
			NetAmount:     lineResult.NetAmount,
			ProrationDate: lineResult.ProrationDate,
			LineItemID:    lineResult.LineItemID,
		}
	}

	return dtoResult
}

// updateSubscriptionForCancellation updates the subscription with cancellation details
func (s *subscriptionService) updateSubscriptionForCancellation(
	ctx context.Context,
	subscription *subscription.Subscription,
	cancellationType types.CancellationType,
	effectiveDate time.Time,
	reason string,
) error {
	now := time.Now().UTC()

	// Update cancellation fields
	subscription.CancelledAt = &now
	subscription.UpdatedAt = now
	subscription.UpdatedBy = types.GetUserID(ctx)

	// Add cancellation metadata
	if subscription.Metadata == nil {
		subscription.Metadata = make(map[string]string)
	}
	subscription.Metadata["cancellation_type"] = string(cancellationType)
	subscription.Metadata["cancellation_reason"] = reason
	subscription.Metadata["effective_date"] = effectiveDate.Format(time.RFC3339)

	// Set status and dates based on cancellation type
	switch cancellationType {
	case types.CancellationTypeImmediate:
		subscription.SubscriptionStatus = types.SubscriptionStatusCancelled
		subscription.CancelAt = &effectiveDate
		subscription.CancelAtPeriodEnd = false

	case types.CancellationTypeEndOfPeriod:
		// Don't change status immediately - will be cancelled at period end
		subscription.CancelAtPeriodEnd = true
		subscription.CancelAt = &effectiveDate
	default:
		return ierr.NewError("invalid cancellation type").
			WithHintf("Unsupported cancellation type: %s", cancellationType).
			Mark(ierr.ErrValidation)
	}

	// Update subscription in database
	err := s.SubRepo.Update(ctx, subscription)
	if err != nil {
		return ierr.WithError(err).
			WithHint("Failed to update subscription with cancellation details").
			Mark(ierr.ErrDatabase)
	}

	return nil
}

// publishCancellationEvents publishes webhook events for cancellation
func (s *subscriptionService) publishCancellationEvents(
	ctx context.Context,
	subscription *subscription.Subscription,
) {
	// Publish standard subscription events
	s.publishInternalWebhookEvent(ctx, types.WebhookEventSubscriptionUpdated, subscription.ID)
	s.publishInternalWebhookEvent(ctx, types.WebhookEventSubscriptionCancelled, subscription.ID)

	s.Logger.Debugw("subscription cancellation events published",
		"subscription_id", subscription.ID)
}

// generateCancellationMessage creates a user-friendly message for the response
func (s *subscriptionService) generateCancellationMessage(
	cancellationType types.CancellationType,
	effectiveDate time.Time,
	totalCreditAmount decimal.Decimal,
) string {
	switch cancellationType {
	case types.CancellationTypeImmediate:
		if totalCreditAmount.IsNegative() {
			return fmt.Sprintf("Subscription cancelled immediately with %s credit for unused time",
				totalCreditAmount.Abs().String())
		}
		return "Subscription cancelled immediately"

	case types.CancellationTypeEndOfPeriod:
		return fmt.Sprintf("Subscription will be cancelled at the end of the current period (%s)",
			effectiveDate.Format("2006-01-02"))

	default:
		return "Subscription cancelled successfully"
	}
}

// Helper functions for proration calculations

func (s *subscriptionService) calculateCreditAmount(creditItems []proration.ProrationLineItem) decimal.Decimal {
	total := decimal.Zero
	for _, item := range creditItems {
		if item.IsCredit {
			total = total.Add(item.Amount)
		}
	}
	return total
}

func (s *subscriptionService) calculateChargeAmount(chargeItems []proration.ProrationLineItem) decimal.Decimal {
	total := decimal.Zero
	for _, item := range chargeItems {
		if !item.IsCredit {
			total = total.Add(item.Amount)
		}
	}
	return total
}

func (s *subscriptionService) calculateProrationDaysFromResult(result *proration.ProrationResult) int {
	if result.ProrationDate.After(result.CurrentPeriodEnd) {
		return 0
	}

	totalDays := int(result.CurrentPeriodEnd.Sub(result.CurrentPeriodStart).Hours() / 24)
	usedDays := int(result.ProrationDate.Sub(result.CurrentPeriodStart).Hours() / 24)
	remainingDays := totalDays - usedDays

	if remainingDays < 0 {
		return 0
	}
	return remainingDays
}

func (s *subscriptionService) generateProrationDescription(
	cancellationType types.CancellationType,
	effectiveDate time.Time,
	creditAmount decimal.Decimal,
) string {
	switch cancellationType {
	case types.CancellationTypeImmediate:
		if creditAmount.IsNegative() {
			return fmt.Sprintf("Credit for unused time (cancelled %s)", effectiveDate.Format("2006-01-02"))
		}
		return fmt.Sprintf("Immediate cancellation (%s)", effectiveDate.Format("2006-01-02"))

	case types.CancellationTypeEndOfPeriod:
		return fmt.Sprintf("End of period cancellation (%s)", effectiveDate.Format("2006-01-02"))
	default:
		return "Cancellation proration"
	}
}

func (s *subscriptionService) generateProrationDescriptionFromResult(
	result *proration.ProrationResult,
	creditAmount decimal.Decimal,
) string {
	effectiveDate := result.ProrationDate

	switch result.Action {
	case types.ProrationActionCancellation:
		if creditAmount.IsNegative() {
			return fmt.Sprintf("Credit for unused time (cancelled %s)", effectiveDate.Format("2006-01-02"))
		}
		return fmt.Sprintf("Cancellation (%s)", effectiveDate.Format("2006-01-02"))
	default:
		return fmt.Sprintf("Proration (%s)", effectiveDate.Format("2006-01-02"))
	}
>>>>>>> 2d3adaf4
}<|MERGE_RESOLUTION|>--- conflicted
+++ resolved
@@ -60,13 +60,10 @@
 	AddSubscriptionLineItem(ctx context.Context, subscriptionID string, req dto.CreateSubscriptionLineItemRequest) (*dto.SubscriptionLineItemResponse, error)
 	DeleteSubscriptionLineItem(ctx context.Context, lineItemID string, req dto.DeleteSubscriptionLineItemRequest) (*dto.SubscriptionLineItemResponse, error)
 
-<<<<<<< HEAD
 	// Auto-cancellation methods
 	ProcessAutoCancellationSubscriptions(ctx context.Context) error
-=======
 	// Renewal due alert methods
 	ProcessSubscriptionRenewalDueAlert(ctx context.Context) error
->>>>>>> 2d3adaf4
 }
 
 type subscriptionService struct {
@@ -3565,7 +3562,6 @@
 	return nil
 }
 
-<<<<<<< HEAD
 // GetSubscriptionConfig retrieves the subscription configuration from settings
 
 // isEligibleForAutoCancellation checks if an active subscription is eligible for auto-cancellation
@@ -3734,7 +3730,9 @@
 					"grace_period_days", tenantConfig.GracePeriodDays)
 
 				// Cancel the subscription
-				if err := s.CancelSubscription(tenantCtx, sub.ID, false); err != nil {
+				if _, err := s.CancelSubscription(tenantCtx, sub.ID, &dto.CancelSubscriptionRequest{
+					CancellationType: types.CancellationTypeImmediate,
+				}); err != nil {
 					s.Logger.Errorw("failed to auto-cancel subscription",
 						"subscription_id", sub.ID,
 						"tenant_id", tenantConfig.TenantID,
@@ -3774,7 +3772,8 @@
 		"total_failed", totalFailedCount)
 
 	return nil
-=======
+}
+
 // Helper functions for enhanced cancellation
 
 // determineEffectiveDate calculates the actual effective date based on cancellation type
@@ -4076,5 +4075,4 @@
 	default:
 		return fmt.Sprintf("Proration (%s)", effectiveDate.Format("2006-01-02"))
 	}
->>>>>>> 2d3adaf4
 }