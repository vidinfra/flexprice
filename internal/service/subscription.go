package service

import (
	"context"
	"encoding/json"
	"sort"
	"time"

	"github.com/flexprice/flexprice/internal/api/dto"
	"github.com/flexprice/flexprice/internal/domain/addonassociation"
	"github.com/flexprice/flexprice/internal/domain/customer"
	"github.com/flexprice/flexprice/internal/domain/price"
	"github.com/flexprice/flexprice/internal/domain/subscription"
	ierr "github.com/flexprice/flexprice/internal/errors"
	"github.com/flexprice/flexprice/internal/types"
	webhookDto "github.com/flexprice/flexprice/internal/webhook/dto"
	"github.com/samber/lo"
	"github.com/shopspring/decimal"
)

type SubscriptionService interface {
	CreateSubscription(ctx context.Context, req dto.CreateSubscriptionRequest) (*dto.SubscriptionResponse, error)
	GetSubscription(ctx context.Context, id string) (*dto.SubscriptionResponse, error)
	CancelSubscription(ctx context.Context, id string, cancelAtPeriodEnd bool) error
	ListSubscriptions(ctx context.Context, filter *types.SubscriptionFilter) (*dto.ListSubscriptionsResponse, error)
	GetUsageBySubscription(ctx context.Context, req *dto.GetUsageBySubscriptionRequest) (*dto.GetUsageBySubscriptionResponse, error)
	UpdateBillingPeriods(ctx context.Context) (*dto.SubscriptionUpdatePeriodResponse, error)

	// Pause-related methods
	PauseSubscription(ctx context.Context, subscriptionID string, req *dto.PauseSubscriptionRequest) (*dto.PauseSubscriptionResponse, error)
	ResumeSubscription(ctx context.Context, subscriptionID string, req *dto.ResumeSubscriptionRequest) (*dto.ResumeSubscriptionResponse, error)
	GetPause(ctx context.Context, pauseID string) (*subscription.SubscriptionPause, error)
	ListPauses(ctx context.Context, subscriptionID string) (*dto.ListSubscriptionPausesResponse, error)
	CalculatePauseImpact(ctx context.Context, subscriptionID string, req *dto.PauseSubscriptionRequest) (*types.BillingImpactDetails, error)
	CalculateResumeImpact(ctx context.Context, subscriptionID string, req *dto.ResumeSubscriptionRequest) (*types.BillingImpactDetails, error)

	// Schedule-related methods
	CreateSubscriptionSchedule(ctx context.Context, req *dto.CreateSubscriptionScheduleRequest) (*dto.SubscriptionScheduleResponse, error)
	GetSubscriptionSchedule(ctx context.Context, id string) (*dto.SubscriptionScheduleResponse, error)
	GetScheduleBySubscriptionID(ctx context.Context, subscriptionID string) (*dto.SubscriptionScheduleResponse, error)
	UpdateSubscriptionSchedule(ctx context.Context, id string, req *dto.UpdateSubscriptionScheduleRequest) (*dto.SubscriptionScheduleResponse, error)
	AddSchedulePhase(ctx context.Context, scheduleID string, req *dto.AddSchedulePhaseRequest) (*dto.SubscriptionScheduleResponse, error)
	AddSubscriptionPhase(ctx context.Context, subscriptionID string, req *dto.AddSchedulePhaseRequest) (*dto.SubscriptionScheduleResponse, error)

	// Coupon-related methods
<<<<<<< HEAD
	ApplyCouponsToSubscriptionWithLineItems(ctx context.Context, subscriptionID string, subscriptionCoupons []string, lineItemCoupons map[string][]string, lineItems []*subscription.SubscriptionLineItem) error
=======
	ApplyCouponsToSubscription(ctx context.Context, subscriptionID string, couponIDs []string) error
	GetSubscriptionCouponAssociations(ctx context.Context, subscriptionID string) ([]*dto.CouponAssociationResponse, error)
	RemoveCouponFromSubscription(ctx context.Context, subscriptionID string, couponID string) error

	ValidateAndFilterPricesForSubscription(ctx context.Context, entityID string, entityType types.PriceEntityType, subscription *subscription.Subscription) ([]*dto.PriceResponse, error)

	// Addon management for subscriptions
	AddAddonToSubscription(ctx context.Context, subscriptionID string, req *dto.AddAddonToSubscriptionRequest) (*addonassociation.AddonAssociation, error)
	RemoveAddonFromSubscription(ctx context.Context, subscriptionID string, addonID string, reason string) error
>>>>>>> b2d7ffb3
}

type subscriptionService struct {
	ServiceParams
}

func NewSubscriptionService(params ServiceParams) SubscriptionService {
	return &subscriptionService{
		ServiceParams: params,
	}
}

func (s *subscriptionService) CreateSubscription(ctx context.Context, req dto.CreateSubscriptionRequest) (*dto.SubscriptionResponse, error) {
	// Handle default values
	if req.BillingCycle == "" {
		req.BillingCycle = types.BillingCycleAnniversary
	}

	if err := req.Validate(); err != nil {
		return nil, err
	}

	// Get customer based on the provided IDs
	var customer *customer.Customer
	var err error

	// Case- CustomerID is present - use it directly (ignore ExternalCustomerID if present)
	if req.CustomerID != "" {
		customer, err = s.CustomerRepo.Get(ctx, req.CustomerID)
		if err != nil {
			return nil, err
		}
	} else {
		// Case- Only ExternalCustomerID is present
		customer, err = s.CustomerRepo.GetByLookupKey(ctx, req.ExternalCustomerID)
		if err != nil {
			return nil, err
		}
		// Set the CustomerID from the found customer
		req.CustomerID = customer.ID
	}

	if customer.Status != types.StatusPublished {
		return nil, ierr.NewError("customer is not active").
			WithHint("The customer must be active to create a subscription").
			WithReportableDetails(map[string]interface{}{
				"customer_id": req.CustomerID,
				"status":      customer.Status,
			}).
			Mark(ierr.ErrValidation)
	}

	plan, err := s.PlanRepo.Get(ctx, req.PlanID)
	if err != nil {
		return nil, err
	}

	if plan.Status != types.StatusPublished {
		return nil, ierr.NewError("plan is not active").
			WithHint("The plan must be active to create a subscription").
			WithReportableDetails(map[string]interface{}{
				"plan_id": req.PlanID,
				"status":  plan.Status,
			}).
			Mark(ierr.ErrValidation)
	}

	sub := req.ToSubscription(ctx)

	// Validate and filter prices for the plan using the reusable method
	validPrices, err := s.ValidateAndFilterPricesForSubscription(
		ctx,
		plan.ID,
		types.PRICE_ENTITY_TYPE_PLAN,
		sub,
	)
	if err != nil {
		return nil, err
	}

	// Create price map for line item creation
	priceMap := make(map[string]*dto.PriceResponse, len(validPrices))
	for _, p := range validPrices {
		priceMap[p.Price.ID] = p
	}

	// Ensure start date is in UTC format
	// Note: StartDate is now guaranteed to be set (either from request or defaulted in DTO validation)
	sub.StartDate = sub.StartDate.UTC()
	now := time.Now().UTC()

	// Set start date and ensure it's in UTC
	// TODO: handle when start date is in the past and there are
	// multiple billing periods in the past so in this case we need to keep
	// the current period start as now only and handle past periods in proration
	if sub.StartDate.IsZero() {
		sub.StartDate = now
	} else {
		sub.StartDate = sub.StartDate.UTC()
	}

	if sub.BillingCycle == types.BillingCycleCalendar {
		sub.BillingAnchor = types.CalculateCalendarBillingAnchor(sub.StartDate, sub.BillingPeriod)
	} else {
		// default to start date for anniversary billing
		sub.BillingAnchor = sub.StartDate
	}

	if sub.BillingPeriodCount == 0 {
		sub.BillingPeriodCount = 1
	}

	// Calculate the first billing period end date
	nextBillingDate, err := types.NextBillingDate(sub.StartDate, sub.BillingAnchor, sub.BillingPeriodCount, sub.BillingPeriod, sub.EndDate)
	if err != nil {
		return nil, err
	}

	sub.CurrentPeriodStart = sub.StartDate
	sub.CurrentPeriodEnd = nextBillingDate
	sub.SubscriptionStatus = types.SubscriptionStatusActive

	// Convert line items
	lineItems := make([]*subscription.SubscriptionLineItem, 0, len(validPrices))
	for _, price := range validPrices {
		lineItems = append(lineItems, &subscription.SubscriptionLineItem{
			PriceID:       price.ID,
			EnvironmentID: types.GetEnvironmentID(ctx),
			BaseModel:     types.GetDefaultBaseModel(ctx),
		})
	}

	// Convert line items
	for _, item := range lineItems {
		price, ok := priceMap[item.PriceID]
		if !ok {
			return nil, ierr.NewError("failed to get price %s: price not found").
				WithHint("Ensure all prices are valid and available").
				WithReportableDetails(map[string]interface{}{
					"price_id": item.PriceID,
				}).
				Mark(ierr.ErrDatabase)
		}

		if price.Type == types.PRICE_TYPE_USAGE && price.Meter != nil {
			item.MeterID = price.Meter.ID
			item.MeterDisplayName = price.Meter.Name
			item.DisplayName = price.Meter.Name
			item.Quantity = decimal.Zero
		} else {
			item.DisplayName = plan.Name
			if item.Quantity.IsZero() {
				item.Quantity = decimal.NewFromInt(1)
			}
		}

		if item.ID == "" {
			item.ID = types.GenerateUUIDWithPrefix(types.UUID_PREFIX_SUBSCRIPTION_LINE_ITEM)
		}

		item.SubscriptionID = sub.ID
		item.PriceType = price.Type
		item.EntityID = plan.ID
		item.EntityType = types.SubscriptionLineItemEntitiyTypePlan
		item.PlanDisplayName = plan.Name
		item.CustomerID = sub.CustomerID
		item.Currency = sub.Currency
		item.BillingPeriod = sub.BillingPeriod
		item.InvoiceCadence = price.InvoiceCadence
		item.TrialPeriod = price.TrialPeriod
		item.PriceUnitID = price.PriceUnitID
		item.PriceUnit = price.PriceUnit
		item.StartDate = sub.StartDate
		if sub.EndDate != nil {
			item.EndDate = *sub.EndDate
		}
	}

	// Process price overrides if provided
	if len(req.OverrideLineItems) > 0 {
		err = s.handleSubscriptionPriceOverrides(ctx, sub, req.OverrideLineItems, lineItems, priceMap)
		if err != nil {
			return nil, err
		}
	}

	sub.LineItems = lineItems

	s.Logger.Infow("creating subscription",
		"customer_id", sub.CustomerID,
		"plan_id", sub.PlanID,
		"start_date", sub.StartDate,
		"billing_anchor", sub.BillingAnchor,
		"current_period_start", sub.CurrentPeriodStart,
		"current_period_end", sub.CurrentPeriodEnd,
		"valid_prices", len(validPrices),
		"num_line_items", len(sub.LineItems),
		"has_phases", len(req.Phases) > 0)

	// Create response object
	response := &dto.SubscriptionResponse{Subscription: sub}

	err = s.DB.WithTx(ctx, func(ctx context.Context) error {
		// Create subscription with line items
		err = s.SubRepo.CreateWithLineItems(ctx, sub, sub.LineItems)
		if err != nil {
			return err
		}

		// Handle addons if provided
		if len(req.Addons) > 0 {
			err = s.handleSubscriptionAddons(ctx, sub, req.Addons)
			if err != nil {
				return err
			}
		}

		creditGrantRequests := make([]dto.CreateCreditGrantRequest, 0)

		// check if user has overidden the plan credit grants, if so add them to the request
		if req.CreditGrants != nil {
			creditGrantRequests = append(creditGrantRequests, req.CreditGrants...)
		} else {
			// if user has not overidden the plan credit grants, add the plan credit grants to the request
			creditGrantService := NewCreditGrantService(s.ServiceParams)
			planCreditGrants, err := creditGrantService.GetCreditGrantsByPlan(ctx, plan.ID)
			if err != nil {
				return err
			}

			s.Logger.Infow("plan has credit grants", "plan_id", plan.ID, "credit_grants_count", len(planCreditGrants.Items))
			// if plan has credit grants, add them to the request
			if len(planCreditGrants.Items) > 0 {
				for _, cg := range planCreditGrants.Items {
					creditGrantRequests = append(creditGrantRequests, dto.CreateCreditGrantRequest{
						Name:                   cg.Name,
						Scope:                  types.CreditGrantScopeSubscription,
						Credits:                cg.Credits,
						Cadence:                cg.Cadence,
						ExpirationType:         cg.ExpirationType,
						Priority:               cg.Priority,
						SubscriptionID:         lo.ToPtr(sub.ID),
						Period:                 cg.Period,
						PlanID:                 &plan.ID,
						ExpirationDuration:     cg.ExpirationDuration,
						ExpirationDurationUnit: cg.ExpirationDurationUnit,
						Metadata:               cg.Metadata,
						PeriodCount:            cg.PeriodCount,
					})
				}
			}
		}

		// handle credit grants
		err = s.handleCreditGrants(ctx, sub, creditGrantRequests)
		if err != nil {
			return err
		}

		// Create subscription schedule if phases are provided
		if len(req.Phases) > 0 {
			schedule, err := s.createScheduleFromPhases(ctx, sub, req.Phases)
			if err != nil {
				return err
			}

			// Include the schedule in the response
			if schedule != nil {
				response.Schedule = dto.SubscriptionScheduleResponseFromDomain(schedule)
			}
		}

		// handle tax rate linking
		err = s.handleTaxRateLinking(ctx, sub, req)
		if err != nil {
			return err
		}
		// Apply coupons to the subscription
		if err := s.ApplyCouponsToSubscriptionWithLineItems(ctx, sub.ID, req.Coupons, req.LineItemCoupons, lineItems); err != nil {
			return err
		}

		// Create invoice for the subscription (in case it has advance charges)
		invoiceService := NewInvoiceService(s.ServiceParams)
		_, err = invoiceService.CreateSubscriptionInvoice(ctx, &dto.CreateSubscriptionInvoiceRequest{
			SubscriptionID: sub.ID,
			PeriodStart:    sub.CurrentPeriodStart,
			PeriodEnd:      sub.CurrentPeriodEnd,
			ReferencePoint: types.ReferencePointPeriodStart,
		})
		return err
	})
	if err != nil {
		return nil, err
	}

	s.publishInternalWebhookEvent(ctx, types.WebhookEventSubscriptionCreated, sub.ID)
	return response, nil
}

<<<<<<< HEAD
func (s *subscriptionService) handleTaxRateLinking(ctx context.Context, sub *subscription.Subscription, req dto.CreateSubscriptionRequest) error {
	taxService := NewTaxService(s.ServiceParams)

	// if tax overrides are provided, link them to the subscription
	if len(req.TaxRateOverrides) > 0 {
		err := taxService.LinkTaxRatesToEntity(ctx, dto.LinkTaxRateToEntityRequest{
			EntityType:       types.TaxRateEntityTypeSubscription,
			EntityID:         sub.ID,
			TaxRateOverrides: req.TaxRateOverrides,
		})
		if err != nil {
			return err
		}
	}

	// If no tax rate overrides are provided, link the customer's tax association to the subscription
	if req.TaxRateOverrides == nil {
		filter := types.NewNoLimitTaxAssociationFilter()
		filter.EntityType = types.TaxRateEntityTypeCustomer
		filter.EntityID = sub.CustomerID
		filter.AutoApply = lo.ToPtr(true)
		tenantTaxAssociations, err := taxService.ListTaxAssociations(ctx, filter)
		if err != nil {
			return err
		}

		err = taxService.LinkTaxRatesToEntity(ctx, dto.LinkTaxRateToEntityRequest{
			EntityType:              types.TaxRateEntityTypeSubscription,
			EntityID:                sub.ID,
			ExistingTaxAssociations: tenantTaxAssociations.Items,
		})
		if err != nil {
			return err
		}
	}
	return nil
}

// handleCreditGrants processes credit grants for a subscription and creates wallet top-ups
// processSubscriptionPriceOverrides handles creating subscription-scoped prices for overrides
func (s *subscriptionService) processSubscriptionPriceOverrides(
=======
// handleSubscriptionPriceOverrides handles creating subscription-scoped prices for overrides
func (s *subscriptionService) handleSubscriptionPriceOverrides(
>>>>>>> b2d7ffb3
	ctx context.Context,
	sub *subscription.Subscription,
	overrideRequests []dto.OverrideLineItemRequest,
	lineItems []*subscription.SubscriptionLineItem,
	priceMap map[string]*dto.PriceResponse,
) error {
	if len(overrideRequests) == 0 {
		return nil
	}

	s.Logger.Infow("processing price overrides for subscription",
		"subscription_id", sub.ID,
		"override_count", len(overrideRequests))

	// Create a map from price ID to line item for quick lookup
	lineItemsByPriceID := make(map[string]*subscription.SubscriptionLineItem)
	for _, item := range lineItems {
		lineItemsByPriceID[item.PriceID] = item
	}

	// Process each override request
	for _, override := range overrideRequests {
		// Validate that the price exists in the plan
		originalPrice, exists := priceMap[override.PriceID]
		if !exists {
			return ierr.NewError("price not found in plan").
				WithHint("Override price must be a valid price from the selected plan").
				WithReportableDetails(map[string]interface{}{
					"price_id": override.PriceID,
					"plan_id":  sub.PlanID,
				}).
				Mark(ierr.ErrValidation)
		}

		// Find the corresponding line item
		lineItem, exists := lineItemsByPriceID[override.PriceID]
		if !exists {
			return ierr.NewError("line item not found for price").
				WithHint("Could not find line item for the specified price").
				WithReportableDetails(map[string]interface{}{
					"price_id": override.PriceID,
				}).
				Mark(ierr.ErrInternal)
		}

		priceUnitType := originalPrice.PriceUnitType
		if priceUnitType == "" {
			priceUnitType = types.PRICE_UNIT_TYPE_FIAT
		}

		// Create subscription-scoped price clone
		overriddenPrice := &price.Price{
			ID:                     types.GenerateUUIDWithPrefix(types.UUID_PREFIX_PRICE),
			Amount:                 originalPrice.Amount,
			Currency:               originalPrice.Currency,
			DisplayAmount:          originalPrice.DisplayAmount,
			Type:                   originalPrice.Type,
			BillingPeriod:          originalPrice.BillingPeriod,
			BillingPeriodCount:     originalPrice.BillingPeriodCount,
			BillingModel:           originalPrice.BillingModel,
			BillingCadence:         originalPrice.BillingCadence,
			InvoiceCadence:         originalPrice.InvoiceCadence,
			TrialPeriod:            originalPrice.TrialPeriod,
			TierMode:               originalPrice.TierMode,
			Tiers:                  originalPrice.Tiers,
			MeterID:                originalPrice.MeterID,
			LookupKey:              "",
			Description:            originalPrice.Description,
			PriceUnitID:            originalPrice.PriceUnitID,
			PriceUnit:              originalPrice.PriceUnit,
			PriceUnitType:          priceUnitType,
			ConversionRate:         originalPrice.ConversionRate,
			DisplayPriceUnitAmount: originalPrice.DisplayPriceUnitAmount,
			PriceUnitAmount:        originalPrice.PriceUnitAmount,
			PriceUnitTiers:         originalPrice.PriceUnitTiers,
			TransformQuantity:      originalPrice.TransformQuantity,
			Metadata:               originalPrice.Metadata,
			EnvironmentID:          originalPrice.EnvironmentID,
			EntityType:             types.PRICE_ENTITY_TYPE_SUBSCRIPTION,
			ParentPriceID:          originalPrice.ID,
			EntityID:               sub.ID,
			BaseModel:              types.GetDefaultBaseModel(ctx),
		}

		// Apply overrides
		if override.Amount != nil {
			overriddenPrice.Amount = *override.Amount
			overriddenPrice.DisplayAmount = overriddenPrice.GetDisplayAmount()
		}

		// Update line item quantity if specified
		if override.Quantity != nil {
			lineItem.Quantity = *override.Quantity
		}

		// Validate the overridden price
		if err := overriddenPrice.Validate(); err != nil {
			return ierr.WithError(err).
				WithHint("Failed to validate overridden price").
				WithReportableDetails(map[string]interface{}{
					"original_price_id": override.PriceID,
					"override_price_id": overriddenPrice.ID,
				}).
				Mark(ierr.ErrValidation)
		}

		// Create the subscription-scoped price
		if err := s.PriceRepo.Create(ctx, overriddenPrice); err != nil {
			return ierr.WithError(err).
				WithHint("Failed to create subscription-scoped price").
				WithReportableDetails(map[string]interface{}{
					"original_price_id": override.PriceID,
					"override_price_id": overriddenPrice.ID,
				}).
				Mark(ierr.ErrDatabase)
		}

		// Update the line item to reference the new subscription-scoped price
		lineItem.PriceID = overriddenPrice.ID

		s.Logger.Infow("created subscription-scoped price override",
			"subscription_id", sub.ID,
			"original_price_id", override.PriceID,
			"override_price_id", overriddenPrice.ID,
			"amount_override", override.Amount != nil,
			"quantity_override", override.Quantity != nil)
	}

	return nil
}

// handleCreditGrants handles creating and applying credit grants for a subscription
func (s *subscriptionService) handleCreditGrants(
	ctx context.Context,
	subscription *subscription.Subscription,
	creditGrantRequests []dto.CreateCreditGrantRequest,
) error {
	if len(creditGrantRequests) == 0 {
		return nil
	}

	creditGrantService := NewCreditGrantService(s.ServiceParams)

	s.Logger.Infow("processing credit grants for subscription",
		"subscription_id", subscription.ID,
		"credit_grants_count", len(creditGrantRequests))

	// Create and apply credit grants
	for _, grantReq := range creditGrantRequests {
		// Ensure subscription ID is set and scope is SUBSCRIPTION
		grantReq.SubscriptionID = &subscription.ID
		grantReq.Scope = types.CreditGrantScopeSubscription

		// Create credit grant in DB
		createdGrant, err := creditGrantService.CreateCreditGrant(ctx, grantReq)
		if err != nil {
			return ierr.WithError(err).
				WithHint("Failed to create credit grant for subscription").
				WithReportableDetails(map[string]interface{}{
					"subscription_id": subscription.ID,
					"grant_name":      grantReq.Name,
				}).
				Mark(ierr.ErrDatabase)
		}

		// Apply the credit grant using the new simplified method
		metadata := types.Metadata{
			"created_during": "subscription_creation",
			"grant_name":     createdGrant.Name,
		}

		err = creditGrantService.ApplyCreditGrant(
			ctx,
			createdGrant.CreditGrant,
			subscription,
			metadata,
		)

		if err != nil {
			return ierr.WithError(err).
				WithHint("Failed to apply credit grant for subscription").
				WithReportableDetails(map[string]interface{}{
					"subscription_id": subscription.ID,
					"grant_id":        createdGrant.ID,
					"grant_name":      createdGrant.Name,
				}).
				Mark(ierr.ErrDatabase)
		}

		s.Logger.Infow("successfully processed credit grant for subscription",
			"subscription_id", subscription.ID,
			"grant_id", createdGrant.ID,
			"grant_name", createdGrant.Name,
			"amount", createdGrant.Credits)
	}

	return nil
}

func (s *subscriptionService) GetSubscription(ctx context.Context, id string) (*dto.SubscriptionResponse, error) {
	// Get subscription with line items
	subscription, _, err := s.SubRepo.GetWithLineItems(ctx, id)
	if err != nil {
		return nil, err
	}

	response := &dto.SubscriptionResponse{Subscription: subscription}

	// if subscription pause status is not none, get all pauses
	if subscription.PauseStatus != types.PauseStatusNone {
		pauses, err := s.SubRepo.ListPauses(ctx, id)
		if err != nil {
			return nil, err
		}
		response.Pauses = pauses
	}

	// expand plan
	planService := NewPlanService(s.ServiceParams)

	plan, err := planService.GetPlan(ctx, subscription.PlanID)
	if err != nil {
		return nil, err
	}
	response.Plan = plan

	// expand customer
	customerService := NewCustomerService(s.ServiceParams)
	customer, err := customerService.GetCustomer(ctx, subscription.CustomerID)
	if err != nil {
		return nil, err
	}
	response.Customer = customer

	// Try to get schedule if exists
	schedule, err := s.GetScheduleBySubscriptionID(ctx, id)
	if err == nil && schedule != nil {
		response.Schedule = schedule
	}

	// expand coupon associations
	couponAssociationService := NewCouponAssociationService(s.ServiceParams)
	couponAssociations, err := couponAssociationService.GetCouponAssociationsBySubscription(ctx, id)
	if err != nil {
		s.Logger.Errorw("failed to get coupon associations for subscription",
			"subscription_id", id,
			"error", err)
	} else {
		response.CouponAssociations = couponAssociations
	}

	return response, nil
}

func (s *subscriptionService) CancelSubscription(ctx context.Context, id string, cancelAtPeriodEnd bool) error {
	subscription, _, err := s.SubRepo.GetWithLineItems(ctx, id)
	if err != nil {
		return err
	}

	if subscription.SubscriptionStatus == types.SubscriptionStatusCancelled {
		return ierr.NewError("subscription is already cancelled").
			WithHint("The subscription is already cancelled").
			WithReportableDetails(map[string]interface{}{
				"subscription_id": id,
			}).
			Mark(ierr.ErrValidation)
	}

	now := time.Now().UTC()
	subscription.CancelledAt = &now
	if cancelAtPeriodEnd {
		subscription.CancelAtPeriodEnd = cancelAtPeriodEnd
		subscription.CancelAt = lo.ToPtr(subscription.CurrentPeriodEnd)
	} else {
		subscription.SubscriptionStatus = types.SubscriptionStatusCancelled
		subscription.CancelAt = nil
	}

	err = s.DB.WithTx(ctx, func(ctx context.Context) error {

		// cancel future credit grant applications
		creditGrantService := NewCreditGrantService(s.ServiceParams)
		err = creditGrantService.CancelFutureCreditGrantsOfSubscription(ctx, subscription.ID)
		if err != nil {
			return err
		}

		err = s.SubRepo.Update(ctx, subscription)
		if err != nil {
			return err
		}

		return nil
	})

	// Publish webhook event
	s.publishInternalWebhookEvent(ctx, types.WebhookEventSubscriptionUpdated, subscription.ID)
	s.publishInternalWebhookEvent(ctx, types.WebhookEventSubscriptionCancelled, subscription.ID)

	return nil
}

func (s *subscriptionService) ListSubscriptions(ctx context.Context, filter *types.SubscriptionFilter) (*dto.ListSubscriptionsResponse, error) {
	planService := NewPlanService(s.ServiceParams)

	if filter == nil {
		filter = types.NewSubscriptionFilter()
	}

	if filter.GetLimit() == 0 {
		filter.Limit = lo.ToPtr(types.GetDefaultFilter().Limit)
	}

	if filter.QueryFilter == nil {
		filter.QueryFilter = types.NewDefaultQueryFilter()
	}

	subscriptions, err := s.SubRepo.List(ctx, filter)
	if err != nil {
		return nil, err
	}

	count, err := s.SubRepo.Count(ctx, filter)
	if err != nil {
		return nil, err
	}

	response := &dto.ListSubscriptionsResponse{
		Items: make([]*dto.SubscriptionResponse, len(subscriptions)),
		Pagination: types.NewPaginationResponse(
			count,
			filter.GetLimit(),
			filter.GetOffset(),
		),
	}

	// Collect unique plan IDs
	planIDMap := make(map[string]*dto.PlanResponse, 0)
	for _, sub := range subscriptions {
		planIDMap[sub.PlanID] = nil
	}

	// Get plans in bulk
	planFilter := types.NewNoLimitPlanFilter()
	planFilter.EntityIDs = lo.Keys(planIDMap)
	if filter != nil && filter.Expand != nil {
		planFilter.Expand = filter.Expand // pass on the filters to next layer
	}
	planResponse, err := planService.GetPlans(ctx, planFilter)
	if err != nil {
		return nil, err
	}

	// Build plan map for quick lookup
	for _, plan := range planResponse.Items {
		planIDMap[plan.Plan.ID] = plan
	}

	// Build response with plans
	for i, sub := range subscriptions {
		response.Items[i] = &dto.SubscriptionResponse{
			Subscription: sub,
			Plan:         planIDMap[sub.PlanID],
		}
	}

	// Include schedules if requested in expand
	if filter.Expand != nil && filter.GetExpand().Has(types.ExpandSchedule) {
		s.addSchedulesToSubscriptionResponses(ctx, response.Items)
	}

	return response, nil
}

// addSchedulesToSubscriptionResponses adds schedule information to subscription responses if available
func (s *subscriptionService) addSchedulesToSubscriptionResponses(ctx context.Context, items []*dto.SubscriptionResponse) {
	// If repository doesn't support schedules, return early
	if s.SubscriptionScheduleRepo == nil {
		s.Logger.Debugw("subscription schedule repository is not configured, skipping schedule expansion")
		return
	}

	// Group subscriptions by ID for faster lookup
	subMap := make(map[string]*dto.SubscriptionResponse, len(items))
	for _, sub := range items {
		subMap[sub.ID] = sub
	}

	// Collect all subscription IDs
	subscriptionIDs := lo.Keys(subMap)

	// In a real implementation, we would get schedules in a single query
	// For now, we'll do individual lookups
	for _, subscriptionID := range subscriptionIDs {
		sub := subMap[subscriptionID]

		// Try to get schedule if exists
		schedule, err := s.SubscriptionScheduleRepo.GetBySubscriptionID(ctx, subscriptionID)
		if err != nil || schedule == nil {
			continue
		}

		// Add schedule to subscription response
		sub.Schedule = dto.SubscriptionScheduleResponseFromDomain(schedule)
	}
}

func (s *subscriptionService) GetUsageBySubscription(ctx context.Context, req *dto.GetUsageBySubscriptionRequest) (*dto.GetUsageBySubscriptionResponse, error) {
	response := &dto.GetUsageBySubscriptionResponse{}

	eventService := NewEventService(s.EventRepo, s.MeterRepo, s.EventPublisher, s.Logger, s.Config)
	priceService := NewPriceService(s.ServiceParams)

	// Get subscription with line items
	subscription, lineItems, err := s.SubRepo.GetWithLineItems(ctx, req.SubscriptionID)
	if err != nil {
		return nil, err
	}

	// Get customer
	customer, err := s.CustomerRepo.Get(ctx, subscription.CustomerID)
	if err != nil {
		return nil, err
	}

	usageStartTime := req.StartTime
	if usageStartTime.IsZero() {
		usageStartTime = subscription.CurrentPeriodStart
	}

	// TODO: handle this to honour line item level end time
	usageEndTime := req.EndTime
	if usageEndTime.IsZero() {
		usageEndTime = subscription.CurrentPeriodEnd
	}

	if req.LifetimeUsage {
		usageStartTime = time.Time{}
		usageEndTime = time.Now().UTC()
	}

	// Collect all price IDs
	priceIDs := make([]string, 0, len(lineItems))
	for _, item := range lineItems {
		if item.PriceType != types.PRICE_TYPE_USAGE {
			continue
		}
		if item.MeterID == "" {
			continue
		}
		priceIDs = append(priceIDs, item.PriceID)
	}

	// Fetch all prices in one call
	priceFilter := types.NewNoLimitPriceFilter()
	priceFilter.PriceIDs = priceIDs
	priceFilter.Expand = lo.ToPtr(string(types.ExpandMeters))
	pricesList, err := priceService.GetPrices(ctx, priceFilter)
	if err != nil {
		return nil, err
	}

	// Build price map for quick lookup
	priceMap := make(map[string]*price.Price, len(pricesList.Items))
	meterMap := make(map[string]*dto.MeterResponse, len(pricesList.Items))
	// Pre-fetch all meter display names
	meterDisplayNames := make(map[string]string)

	for _, p := range pricesList.Items {
		priceMap[p.ID] = p.Price
		meterMap[p.Price.MeterID] = p.Meter
		if p.Meter != nil {
			meterDisplayNames[p.Price.MeterID] = p.Meter.Name
		}
	}

	totalCost := decimal.Zero

	s.Logger.Debugw("calculating usage for subscription",
		"subscription_id", req.SubscriptionID,
		"start_time", usageStartTime,
		"end_time", usageEndTime,
		"metered_line_items", len(priceIDs))

	meterUsageRequests := make([]*dto.GetUsageByMeterRequest, 0, len(lineItems))
	for _, lineItem := range lineItems {
		if lineItem.PriceType != types.PRICE_TYPE_USAGE {
			continue
		}

		if lineItem.MeterID == "" {
			continue
		}

		meter := meterMap[lineItem.MeterID]
		if meter == nil {
			continue
		}

		meterID := lineItem.MeterID
		usageRequest := &dto.GetUsageByMeterRequest{
			MeterID:            meterID,
			PriceID:            lineItem.PriceID,
			Meter:              meter.ToMeter(),
			ExternalCustomerID: customer.ExternalID,
			StartTime:          usageStartTime,
			EndTime:            usageEndTime,
			Filters:            make(map[string][]string),
		}

		for _, filter := range meter.Filters {
			usageRequest.Filters[filter.Key] = filter.Values
		}
		meterUsageRequests = append(meterUsageRequests, usageRequest)
	}

	usageMap, err := eventService.BulkGetUsageByMeter(ctx, meterUsageRequests)
	if err != nil {
		return nil, err
	}

	s.Logger.Debugw("fetched usage for meters",
		"meter_ids", lo.Keys(usageMap),
		"total_usage_count", len(usageMap),
		"subscription_id", req.SubscriptionID)

	// Store usage charges for later sorting and processing
	var usageCharges []*dto.SubscriptionUsageByMetersResponse

	// First pass: calculate normal costs and build initial charge objects
	// Note: we are iterating over the meterUsageRequests and not the usageMap
	// This is because the usageMap is a map of meterID to usage and we want to iterate over the meterUsageRequests
	// as there can be multiple requests for the same meterID with different priceIDs
	// Ideally this will not be the case and we will have a single request per meterID
	// TODO: should add validation to ensure that same subscription does not have multiple line items with the same meterID
	for _, request := range meterUsageRequests {
		meterID := request.MeterID
		priceID := request.PriceID
		usage, ok := usageMap[priceID]

		if !ok {
			continue
		}

		// Get price by price ID and check if it exists
		priceObj, priceExists := priceMap[usage.PriceID]
		if !priceExists || priceObj == nil {
			return nil, ierr.NewError("price not found").
				WithHint("The price for the meter was not found").
				WithReportableDetails(map[string]interface{}{
					"meter_id":        meterID,
					"price_id":        usage.PriceID,
					"subscription_id": req.SubscriptionID,
				}).
				Mark(ierr.ErrNotFound)
		}

		meterDisplayName := ""
		if meter, ok := meterDisplayNames[meterID]; ok {
			meterDisplayName = meter
		}

		quantity := usage.Value
		cost := priceService.CalculateCost(ctx, priceObj, quantity)

		s.Logger.Debugw("calculated usage for meter",
			"meter_id", meterID,
			"quantity", quantity,
			"cost", cost,
			"meter_display_name", meterDisplayName,
			"subscription_id", req.SubscriptionID,
			"usage", usage,
			"price", priceObj,
		)

		charge := createChargeResponse(
			priceObj,
			quantity,
			cost,
			meterDisplayName,
		)

		if charge == nil {
			continue
		}

		usageCharges = append(usageCharges, charge)
		totalCost = totalCost.Add(cost)
	}

	// Apply commitment logic if set on the subscription
	hasCommitment := false

	commitmentAmount := lo.FromPtr(subscription.CommitmentAmount)
	overageFactor := lo.FromPtr(subscription.OverageFactor)

	// Check if commitment amount is greater than zero
	if commitmentAmount.GreaterThan(decimal.Zero) {
		// Check if overage factor is greater than 1.0
		oneDecimal := decimal.NewFromInt(1)
		hasCommitment = overageFactor.GreaterThan(oneDecimal)
	}

	// Default values assuming no commitment/overage
	commitmentFloat, _ := commitmentAmount.Float64()
	overageFactorFloat, _ := overageFactor.Float64()
	response.CommitmentAmount = commitmentFloat
	response.OverageFactor = overageFactorFloat
	response.HasOverage = false

	// Initialize charges list with enough capacity
	response.Charges = make([]*dto.SubscriptionUsageByMetersResponse, 0, len(usageCharges)*2)

	// If using commitment-based pricing, process charges with overage logic
	if hasCommitment {
		// First, filter charges to only include usage-based charges for commitment calculations
		// Fixed charges are not subject to commitment/overage
		var usageOnlyCharges []*dto.SubscriptionUsageByMetersResponse
		var fixedCharges []*dto.SubscriptionUsageByMetersResponse

		for _, charge := range usageCharges {
			if charge.Price != nil && charge.Price.Type == types.PRICE_TYPE_USAGE {
				usageOnlyCharges = append(usageOnlyCharges, charge)
			} else {
				// Add fixed charges directly to the response without overage calculation
				fixedCharges = append(fixedCharges, charge)
			}
		}

		// Add all fixed charges directly to the response
		response.Charges = append(response.Charges, fixedCharges...)

		// Track remaining commitment and process each usage charge
		remainingCommitment := commitmentAmount
		totalOverageAmount := decimal.Zero

		for _, charge := range usageOnlyCharges {
			// Get charge amount as decimal for precise calculations
			chargeAmount := decimal.NewFromFloat(charge.Amount)
			pricePerUnit := decimal.Zero
			if charge.Price != nil && charge.Price.BillingModel == types.BILLING_MODEL_FLAT_FEE {
				pricePerUnit = charge.Price.Amount
			} else if charge.Quantity > 0 {
				pricePerUnit = chargeAmount.Div(decimal.NewFromFloat(charge.Quantity))
			}

			// Normal price covers all of this charge
			if remainingCommitment.GreaterThanOrEqual(chargeAmount) {
				charge.IsOverage = false
				remainingCommitment = remainingCommitment.Sub(chargeAmount)
				response.Charges = append(response.Charges, charge)
				continue
			}

			// Charge needs to be split between normal and overage
			if remainingCommitment.GreaterThan(decimal.Zero) {
				// Calculate exact quantity that can be covered by remaining commitment
				var normalQuantityDecimal decimal.Decimal

				if !pricePerUnit.IsZero() {
					normalQuantityDecimal = remainingCommitment.Div(pricePerUnit)

					// Round down to ensure we don't exceed commitment
					normalQuantityDecimal = normalQuantityDecimal.Floor()
				}

				// Calculate the normal amount based on the normal quantity
				normalAmountDecimal := normalQuantityDecimal.Mul(pricePerUnit)

				// Create the normal charge
				if normalQuantityDecimal.GreaterThan(decimal.Zero) {
					normalCharge := *charge // Create a copy
					normalCharge.Quantity = normalQuantityDecimal.InexactFloat64()
					normalCharge.Amount = price.FormatAmountToFloat64WithPrecision(normalAmountDecimal, subscription.Currency)
					normalCharge.DisplayAmount = price.FormatAmountToStringWithPrecision(normalAmountDecimal, subscription.Currency)
					normalCharge.IsOverage = false
					response.Charges = append(response.Charges, &normalCharge)
				}

				// Calculate overage quantity and amount
				overageQuantityDecimal := decimal.NewFromFloat(charge.Quantity).Sub(normalQuantityDecimal)

				// Create the overage charge only if there's actual overage
				if overageQuantityDecimal.GreaterThan(decimal.Zero) {
					overageAmountDecimal := overageQuantityDecimal.Mul(pricePerUnit).Mul(overageFactor)
					totalOverageAmount = totalOverageAmount.Add(overageAmountDecimal)

					overageCharge := *charge // Create a copy
					overageCharge.Quantity = overageQuantityDecimal.InexactFloat64()
					overageCharge.Amount = price.FormatAmountToFloat64WithPrecision(overageAmountDecimal, subscription.Currency)
					overageCharge.DisplayAmount = price.FormatAmountToStringWithPrecision(overageAmountDecimal, subscription.Currency)
					overageCharge.IsOverage = true
					overageCharge.OverageFactor = overageFactorFloat
					response.Charges = append(response.Charges, &overageCharge)
					response.HasOverage = true
				}

				// Update remaining commitment (should be zero or very close to it due to rounding)
				remainingCommitment = remainingCommitment.Sub(normalAmountDecimal)
				continue
			}

			// Charge is entirely in overage
			overageAmountDecimal := chargeAmount.Mul(overageFactor)
			totalOverageAmount = totalOverageAmount.Add(overageAmountDecimal)

			charge.Amount = price.FormatAmountToFloat64WithPrecision(overageAmountDecimal, subscription.Currency)
			charge.DisplayAmount = overageAmountDecimal.StringFixed(6)
			charge.IsOverage = true
			charge.OverageFactor = overageFactorFloat
			response.Charges = append(response.Charges, charge)
			response.HasOverage = true
		}

		// Calculate final amounts for response
		commitmentUtilized := commitmentAmount.Sub(remainingCommitment)
		commitmentUtilizedFloat, _ := commitmentUtilized.Float64()
		overageAmountFloat, _ := totalOverageAmount.Float64()
		response.CommitmentUtilized = commitmentUtilizedFloat
		response.OverageAmount = overageAmountFloat

		// Update total cost with commitment + overage calculation
		totalCost = commitmentUtilized.Add(totalOverageAmount)
	} else {
		// Without commitment, just use the original charges
		response.Charges = usageCharges
	}

	response.StartTime = usageStartTime
	response.EndTime = usageEndTime
	response.Amount = price.FormatAmountToFloat64WithPrecision(totalCost, subscription.Currency)
	response.Currency = subscription.Currency
	response.DisplayAmount = price.GetDisplayAmountWithPrecision(totalCost, subscription.Currency)
	return response, nil
}

// UpdateBillingPeriods updates the current billing periods for all active subscriptions
// This should be run every 15 minutes to ensure billing periods are up to date
// TODO: move to billing service
func (s *subscriptionService) UpdateBillingPeriods(ctx context.Context) (*dto.SubscriptionUpdatePeriodResponse, error) {
	const batchSize = 100
	now := time.Now().UTC()

	s.Logger.Infow("starting billing period updates",
		"current_time", now)

	response := &dto.SubscriptionUpdatePeriodResponse{
		Items:        make([]*dto.SubscriptionUpdatePeriodResponseItem, 0),
		TotalFailed:  0,
		TotalSuccess: 0,
		StartAt:      now,
	}

	offset := 0
	for {
		filter := &types.SubscriptionFilter{
			QueryFilter: &types.QueryFilter{
				Limit:  lo.ToPtr(batchSize),
				Offset: lo.ToPtr(offset),
				Status: lo.ToPtr(types.StatusPublished),
			},
			SubscriptionStatus: []types.SubscriptionStatus{types.SubscriptionStatusActive},
			TimeRangeFilter: &types.TimeRangeFilter{
				EndTime: &now,
			},
		}

		subs, err := s.SubRepo.ListAllTenant(ctx, filter)
		if err != nil {
			return response, err
		}

		s.Logger.Infow("processing subscription batch",
			"batch_size", len(subs),
			"offset", offset)

		if len(subs) == 0 {
			break // No more subscriptions to process
		}

		// Process each subscription in the batch
		for _, sub := range subs {
			// update context to include the tenant id
			ctx = context.WithValue(ctx, types.CtxTenantID, sub.TenantID)
			ctx = context.WithValue(ctx, types.CtxEnvironmentID, sub.EnvironmentID)
			ctx = context.WithValue(ctx, types.CtxUserID, sub.CreatedBy)

			item := &dto.SubscriptionUpdatePeriodResponseItem{
				SubscriptionID: sub.ID,
				PeriodStart:    sub.CurrentPeriodStart,
				PeriodEnd:      sub.CurrentPeriodEnd,
			}
			err = s.processSubscriptionPeriod(ctx, sub, now)
			if err != nil {
				s.Logger.Errorw("failed to process subscription period",
					"subscription_id", sub.ID,
					"error", err)

				response.TotalFailed++
				item.Error = err.Error()
			} else {
				item.Success = true
				response.TotalSuccess++
			}

			response.Items = append(response.Items, item)
		}

		offset += len(subs)
		if len(subs) < batchSize {
			break // No more subscriptions to fetch
		}
	}

	return response, nil
}

/// Helpers

// we get each subscription picked by the cron where the current period end is before now
// and we process the subscription period to create invoices for the passed period
// and decide next period start and end or cancel the subscription if it has ended
func (s *subscriptionService) processSubscriptionPeriod(ctx context.Context, sub *subscription.Subscription, now time.Time) error {
	// Skip processing for paused subscriptions
	if sub.SubscriptionStatus == types.SubscriptionStatusPaused {
		s.Logger.Infow("skipping period processing for paused subscription",
			"subscription_id", sub.ID)
		return nil
	}

	// Check for scheduled pauses that should be activated
	if sub.PauseStatus == types.PauseStatusScheduled && sub.ActivePauseID != nil {
		pause, err := s.SubRepo.GetPause(ctx, *sub.ActivePauseID)
		if err != nil {
			return err
		}

		// If this is a period-end pause and we're at period end, activate it
		if pause.PauseMode == types.PauseModePeriodEnd && !now.Before(sub.CurrentPeriodEnd) {
			sub.SubscriptionStatus = types.SubscriptionStatusPaused
			pause.PauseStatus = types.PauseStatusActive

			// Update the subscription and pause
			if err := s.SubRepo.Update(ctx, sub); err != nil {
				return err
			}

			if err := s.SubRepo.UpdatePause(ctx, pause); err != nil {
				return err
			}

			s.Logger.Infow("activated period-end pause",
				"subscription_id", sub.ID,
				"pause_id", pause.ID)

			// Skip further processing
			return nil
		}

		// If this is a scheduled pause and we've reached the start date, activate it
		if pause.PauseMode == types.PauseModeScheduled && !now.Before(pause.PauseStart) {
			sub.SubscriptionStatus = types.SubscriptionStatusPaused
			pause.PauseStatus = types.PauseStatusActive

			// Update the subscription and pause
			if err := s.SubRepo.Update(ctx, sub); err != nil {
				return err
			}

			if err := s.SubRepo.UpdatePause(ctx, pause); err != nil {
				return err
			}

			s.Logger.Infow("activated scheduled pause",
				"subscription_id", sub.ID,
				"pause_id", pause.ID)

			// Skip further processing
			return nil
		}
	}

	// Check for auto-resume based on pause end date
	if sub.SubscriptionStatus == types.SubscriptionStatusPaused && sub.ActivePauseID != nil {
		pause, err := s.SubRepo.GetPause(ctx, *sub.ActivePauseID)
		if err != nil {
			return err
		}

		// If this pause has an end date and we've reached it, auto-resume
		if pause.PauseEnd != nil && !now.Before(*pause.PauseEnd) {
			// Calculate the pause duration
			pauseDuration := now.Sub(pause.PauseStart)

			// Update the pause record
			pause.PauseStatus = types.PauseStatusCompleted
			pause.ResumedAt = &now

			// Update the subscription
			sub.SubscriptionStatus = types.SubscriptionStatusActive
			sub.PauseStatus = types.PauseStatusNone
			sub.ActivePauseID = nil

			// Adjust the billing period by the pause duration
			sub.CurrentPeriodEnd = sub.CurrentPeriodEnd.Add(pauseDuration)

			// Update the subscription and pause
			if err := s.SubRepo.Update(ctx, sub); err != nil {
				return err
			}

			if err := s.SubRepo.UpdatePause(ctx, pause); err != nil {
				return err
			}

			s.Logger.Infow("auto-resumed subscription",
				"subscription_id", sub.ID,
				"pause_id", pause.ID,
				"pause_duration", pauseDuration)

			// Continue with normal processing
		} else {
			// Still paused, skip processing
			s.Logger.Infow("skipping period processing for paused subscription",
				"subscription_id", sub.ID)
			return nil
		}
	}

	// TODO: Check if subscription has ended and should be cancelled

	// Initialize services
	invoiceService := NewInvoiceService(s.ServiceParams)

	currentStart := sub.CurrentPeriodStart
	currentEnd := sub.CurrentPeriodEnd

	// Start with current period
	var periods []struct {
		start time.Time
		end   time.Time
	}
	periods = append(periods, struct {
		start time.Time
		end   time.Time
	}{
		start: currentStart,
		end:   currentEnd,
	})

	// isLastPeriod := false
	// if sub.EndDate != nil && currentEnd.Equal(*sub.EndDate) {
	// 	isLastPeriod = true
	// }

	// Generate periods but respect subscription end date
	for currentEnd.Before(now) {
		nextStart := currentEnd
		nextEnd, err := types.NextBillingDate(nextStart, sub.BillingAnchor, sub.BillingPeriodCount, sub.BillingPeriod, sub.EndDate)
		if err != nil {
			s.Logger.Errorw("failed to calculate next billing date",
				"subscription_id", sub.ID,
				"current_end", currentEnd,
				"process_up_to", now,
				"error", err)
			return err
		}

		periods = append(periods, struct {
			start time.Time
			end   time.Time
		}{
			start: nextStart,
			end:   nextEnd,
		})

		// in case of end date reached or next end is equal to current end, we break the loop
		// nextEnd will be equal to currentEnd in case of end date reached
		if nextEnd.Equal(currentEnd) {
			s.Logger.Infow("stopped period generation - reached subscription end date",
				"subscription_id", sub.ID,
				"end_date", sub.EndDate,
				"final_period_end", currentEnd)
			break
		}

		currentEnd = nextEnd
	}

	if len(periods) == 1 {
		s.Logger.Debugw("no transitions needed for subscription",
			"subscription_id", sub.ID,
			"current_period_start", sub.CurrentPeriodStart,
			"current_period_end", sub.CurrentPeriodEnd,
			"process_up_to", now)
		return nil
	}

	// Use db's WithTx for atomic operations
	err := s.DB.WithTx(ctx, func(ctx context.Context) error {
		// Process all periods except the last one (which becomes the new current period)
		for i := 0; i < len(periods)-1; i++ {
			period := periods[i]

			// Create a single invoice for both arrear and advance charges at period end
			inv, err := invoiceService.CreateSubscriptionInvoice(ctx, &dto.CreateSubscriptionInvoiceRequest{
				SubscriptionID: sub.ID,
				PeriodStart:    period.start,
				PeriodEnd:      period.end,
				ReferencePoint: types.ReferencePointPeriodEnd,
			})
			if err != nil {
				return err
			}

			s.Logger.Infow("created invoice for period",
				"subscription_id", sub.ID,
				"invoice_id", inv.ID,
				"period_start", period.start,
				"period_end", period.end,
				"period_index", i)

			// Check for cancellation at this period end
			if sub.CancelAtPeriodEnd && sub.CancelAt != nil && !sub.CancelAt.After(period.end) {
				sub.SubscriptionStatus = types.SubscriptionStatusCancelled
				sub.CancelledAt = sub.CancelAt
				break
			}

			// Check if this period end matches the subscription end date
			if sub.EndDate != nil && period.end.Equal(*sub.EndDate) {
				sub.SubscriptionStatus = types.SubscriptionStatusCancelled
				sub.CancelledAt = sub.EndDate
				s.Logger.Infow("will cancel subscription at end of this period",
					"subscription_id", sub.ID,
					"period_end", period.end,
					"end_date", *sub.EndDate)
				break
			}
		}

		// Update to the new current period (last period)
		newPeriod := periods[len(periods)-1]
		sub.CurrentPeriodStart = newPeriod.start
		sub.CurrentPeriodEnd = newPeriod.end

		// Final cancellation check
		if sub.CancelAtPeriodEnd && sub.CancelAt != nil && !sub.CancelAt.After(newPeriod.end) {
			sub.SubscriptionStatus = types.SubscriptionStatusCancelled
			sub.CancelledAt = sub.CancelAt
		}

		// Check if the new period end matches the subscription end date
		if sub.EndDate != nil && newPeriod.end.Equal(*sub.EndDate) {
			sub.SubscriptionStatus = types.SubscriptionStatusCancelled
			sub.CancelledAt = sub.EndDate
			s.Logger.Infow("subscription will be cancelled at new period end (end date reached)",
				"subscription_id", sub.ID,
				"new_period_end", newPeriod.end,
				"end_date", *sub.EndDate)
		}

		// Update the subscription
		if err := s.SubRepo.Update(ctx, sub); err != nil {
			return err
		}

		s.Logger.Infow("completed subscription period processing",
			"subscription_id", sub.ID,
			"original_period_start", periods[0].start,
			"original_period_end", periods[0].end,
			"new_period_start", sub.CurrentPeriodStart,
			"new_period_end", sub.CurrentPeriodEnd,
			"process_up_to", now,
			"periods_processed", len(periods)-1,
			"has_end_date", sub.EndDate != nil)

		return nil
	})

	if err != nil {
		s.Logger.Errorw("failed to process subscription period",
			"subscription_id", sub.ID,
			"error", err)
		return err
	}

	return nil
}

func createChargeResponse(priceObj *price.Price, quantity decimal.Decimal, cost decimal.Decimal, meterDisplayName string) *dto.SubscriptionUsageByMetersResponse {
	if priceObj == nil {
		return nil
	}

	finalAmount := price.FormatAmountToFloat64WithPrecision(cost, priceObj.Currency)

	return &dto.SubscriptionUsageByMetersResponse{
		Amount:           finalAmount,
		Currency:         priceObj.Currency,
		DisplayAmount:    price.GetDisplayAmountWithPrecision(cost, priceObj.Currency),
		Quantity:         quantity.InexactFloat64(),
		MeterID:          priceObj.MeterID,
		MeterDisplayName: meterDisplayName,
		Price:            priceObj,
	}
}

// filterValidPricesForSubscription filters prices that are valid for a subscription
// This utility function can be used for both plans and addons
func filterValidPricesForSubscription(prices []*dto.PriceResponse, subscription *subscription.Subscription) []*dto.PriceResponse {
	var validPrices []*dto.PriceResponse
	for _, p := range prices {
		if types.IsMatchingCurrency(p.Price.Currency, subscription.Currency) &&
			p.Price.BillingPeriod == subscription.BillingPeriod &&
			p.Price.BillingPeriodCount == subscription.BillingPeriodCount {
			validPrices = append(validPrices, p)
		}
	}
	return validPrices
}

// ValidateAndFilterPricesForSubscription validates and filters prices for a subscription
// This method follows the same validation pattern as plans and can be reused for addons
func (s *subscriptionService) ValidateAndFilterPricesForSubscription(
	ctx context.Context,
	entityID string,
	entityType types.PriceEntityType,
	subscription *subscription.Subscription,
) ([]*dto.PriceResponse, error) {
	// Get prices for the entity (plan or addon)
	priceService := NewPriceService(s.ServiceParams)

	var pricesResponse *dto.ListPricesResponse
	var err error

	if entityType == types.PRICE_ENTITY_TYPE_PLAN {
		pricesResponse, err = priceService.GetPricesByPlanID(ctx, entityID)
	} else if entityType == types.PRICE_ENTITY_TYPE_ADDON {
		pricesResponse, err = priceService.GetPricesByAddonID(ctx, entityID)
	}

	if err != nil {
		return nil, err
	}

	if len(pricesResponse.Items) == 0 {
		return nil, ierr.NewError("no prices found for entity").
			WithHint("The entity must have at least one price to create a subscription").
			WithReportableDetails(map[string]interface{}{
				"entity_id":   entityID,
				"entity_type": entityType,
			}).
			Mark(ierr.ErrValidation)
	}

	// Filter prices for subscription that are valid for the entity
	validPrices := filterValidPricesForSubscription(pricesResponse.Items, subscription)
	if len(validPrices) == 0 {
		return nil, ierr.NewError("no valid prices found for subscription").
			WithHint("No prices match the subscription criteria").
			WithReportableDetails(map[string]interface{}{
				"entity_id":       entityID,
				"entity_type":     entityType,
				"billing_period":  subscription.BillingPeriod,
				"billing_cadence": subscription.BillingCadence,
				"currency":        subscription.Currency,
			}).
			Mark(ierr.ErrValidation)
	}

	return validPrices, nil
}

// PauseSubscription pauses a subscription
func (s *subscriptionService) PauseSubscription(
	ctx context.Context,
	subscriptionID string,
	req *dto.PauseSubscriptionRequest,
) (*dto.PauseSubscriptionResponse, error) {
	if err := req.Validate(); err != nil {
		return nil, err
	}

	// Get the subscription
	sub, lineItems, err := s.SubRepo.GetWithLineItems(ctx, subscriptionID)
	if err != nil {
		return nil, ierr.WithError(err).
			WithHint("Failed to get subscription for pausing").
			Mark(ierr.ErrNotFound)
	}
	sub.LineItems = lineItems

	// Validate subscription can be paused
	if sub.SubscriptionStatus != types.SubscriptionStatusActive {
		return nil, ierr.NewError("invalid subscription status").
			WithHint("Subscription is not active").
			WithReportableDetails(map[string]any{
				"status": sub.SubscriptionStatus,
			}).
			Mark(ierr.ErrValidation)
	}

	// Calculate pause start and end
	pauseStart, pauseEnd, err := s.calculatePauseStartEnd(req, sub)
	if err != nil {
		return nil, err
	}

	// Use the unified billing impact calculator
	impact, err := s.calculateBillingImpact(ctx, sub, lineItems, *pauseStart, pauseEnd, false, nil)
	if err != nil {
		return nil, ierr.WithError(err).
			WithHint("Failed to calculate billing impact").
			Mark(ierr.ErrValidation)
	}

	// If this is a dry run, return the impact without making changes
	if req.DryRun {
		return &dto.PauseSubscriptionResponse{
			BillingImpact: impact,
			DryRun:        true,
		}, nil
	}

	// Create the pause record and update the subscription
	sub, pause, err := s.executePause(ctx, sub, req, pauseStart, pauseEnd)
	if err != nil {
		return nil, err
	}

	response := dto.NewSubscriptionPauseResponse(sub, pause)
	response.BillingImpact = impact

	// Return the response
	// Publish webhook event
	s.publishInternalWebhookEvent(ctx, types.WebhookEventSubscriptionUpdated, subscriptionID)
	s.publishInternalWebhookEvent(ctx, types.WebhookEventSubscriptionPaused, subscriptionID)
	return response, nil
}

// executePause creates the pause record and updates the subscription
func (s *subscriptionService) executePause(
	ctx context.Context,
	sub *subscription.Subscription,
	req *dto.PauseSubscriptionRequest,
	pauseStart *time.Time,
	pauseEnd *time.Time,
) (*subscription.Subscription, *subscription.SubscriptionPause, error) {
	// Set pause status based on mode
	pauseStatus := types.PauseStatusActive
	if req.PauseMode == types.PauseModeScheduled || req.PauseMode == types.PauseModePeriodEnd {
		pauseStatus = types.PauseStatusScheduled
	}

	// Create the pause record
	pause := &subscription.SubscriptionPause{
		ID:                  types.GenerateUUIDWithPrefix(types.UUID_PREFIX_SUBSCRIPTION_PAUSE),
		SubscriptionID:      sub.ID,
		PauseStatus:         pauseStatus,
		PauseMode:           req.PauseMode,
		ResumeMode:          types.ResumeModeAuto, // Default to auto resume if pause end is set
		PauseStart:          *pauseStart,
		PauseEnd:            pauseEnd,
		ResumedAt:           nil,
		OriginalPeriodStart: sub.CurrentPeriodStart,
		OriginalPeriodEnd:   sub.CurrentPeriodEnd,
		Reason:              req.Reason,
		Metadata:            req.Metadata,
		EnvironmentID:       sub.EnvironmentID,
		BaseModel:           types.GetDefaultBaseModel(ctx),
	}

	// Update the subscription
	sub.PauseStatus = pauseStatus
	sub.ActivePauseID = lo.ToPtr(pause.ID)

	// Only change subscription status to paused for immediate pauses
	if req.PauseMode == types.PauseModeImmediate {
		sub.SubscriptionStatus = types.SubscriptionStatusPaused
	}

	// Execute the transaction
	err := s.DB.WithTx(ctx, func(txCtx context.Context) error {
		// Create the pause record
		if err := s.SubRepo.CreatePause(txCtx, pause); err != nil {
			return err
		}

		// Update the subscription
		if err := s.SubRepo.Update(txCtx, sub); err != nil {
			return err
		}

		return nil
	})

	if err != nil {
		return nil, nil, err
	}

	return sub, pause, nil
}

// ResumeSubscription resumes a paused subscription
func (s *subscriptionService) ResumeSubscription(
	ctx context.Context,
	subscriptionID string,
	req *dto.ResumeSubscriptionRequest,
) (*dto.ResumeSubscriptionResponse, error) {
	if err := req.Validate(); err != nil {
		return nil, err
	}

	// Get the subscription with its pauses
	_, pauses, err := s.SubRepo.GetWithPauses(ctx, subscriptionID)
	if err != nil {
		return nil, err
	}
	// get the line items
	sub, lineItems, err := s.SubRepo.GetWithLineItems(ctx, subscriptionID)
	if err != nil {
		return nil, err
	}
	sub.LineItems = lineItems
	sub.Pauses = pauses

	// Validate subscription can be resumed
	if sub.SubscriptionStatus != types.SubscriptionStatusPaused &&
		sub.PauseStatus != types.PauseStatusScheduled {
		return nil, ierr.NewError("invalid subscription status").
			WithHint("Subscription is not paused").
			WithReportableDetails(map[string]any{
				"status": sub.SubscriptionStatus,
			}).
			Mark(ierr.ErrValidation)
	}

	if sub.ActivePauseID == nil {
		return nil, ierr.NewError("invalid subscription status").
			WithHint("Subscription has no active pause").
			Mark(ierr.ErrValidation)
	}

	// Find the active pause
	var activePause *subscription.SubscriptionPause
	for _, p := range pauses {
		if p.ID == *sub.ActivePauseID {
			activePause = p
			break
		}
	}

	if activePause == nil {
		return nil, ierr.NewError("invalid subscription status").
			WithHint("Active pause not found").
			Mark(ierr.ErrValidation)
	}

	// Use the unified billing impact calculator
	impact, err := s.calculateBillingImpact(ctx, sub, lineItems, activePause.PauseStart, activePause.PauseEnd, true, activePause)
	if err != nil {
		return nil, ierr.WithError(err).
			WithHint("Failed to calculate billing impact").
			Mark(ierr.ErrValidation)
	}

	// If this is a dry run, return the impact without making changes
	if req.DryRun {
		return &dto.ResumeSubscriptionResponse{
			BillingImpact: impact,
			DryRun:        true,
		}, nil
	}

	// Resume the subscription
	sub, activePause, err = s.executeResume(ctx, sub, activePause, req)
	if err != nil {
		return nil, err
	}

	// Publish webhook event
	s.publishInternalWebhookEvent(ctx, types.WebhookEventSubscriptionUpdated, subscriptionID)
	s.publishInternalWebhookEvent(ctx, types.WebhookEventSubscriptionResumed, subscriptionID)

	// Return the response
	return &dto.ResumeSubscriptionResponse{
		Subscription: &dto.SubscriptionResponse{
			Subscription: sub,
		},
		Pause: &dto.SubscriptionPauseResponse{
			SubscriptionPause: activePause,
		},
		BillingImpact: impact,
		DryRun:        false,
	}, nil
}

// executeResume updates the subscription and pause record for a resume operation
func (s *subscriptionService) executeResume(
	ctx context.Context,
	sub *subscription.Subscription,
	activePause *subscription.SubscriptionPause,
	req *dto.ResumeSubscriptionRequest,
) (*subscription.Subscription, *subscription.SubscriptionPause, error) {
	// Update the pause record
	now := time.Now()
	activePause.PauseStatus = types.PauseStatusCompleted
	activePause.ResumeMode = req.ResumeMode
	activePause.ResumedAt = &now
	activePause.Metadata = req.Metadata
	activePause.UpdatedBy = types.GetUserID(ctx)

	// Calculate the pause duration
	pauseDuration := now.Sub(activePause.PauseStart)

	// Update the subscription
	sub.PauseStatus = types.PauseStatusNone
	sub.ActivePauseID = nil

	// Only change subscription status if it was paused
	if sub.SubscriptionStatus == types.SubscriptionStatusPaused {
		sub.SubscriptionStatus = types.SubscriptionStatusActive
	}

	// Adjust the billing period by the pause duration
	sub.CurrentPeriodEnd = sub.CurrentPeriodEnd.Add(pauseDuration)

	// Execute the transaction
	err := s.DB.WithTx(ctx, func(txCtx context.Context) error {
		// Update the pause record
		if err := s.SubRepo.UpdatePause(txCtx, activePause); err != nil {
			return err
		}

		// Update the subscription
		if err := s.SubRepo.Update(txCtx, sub); err != nil {
			return err
		}

		return nil
	})

	if err != nil {
		return nil, nil, err
	}

	return sub, activePause, nil
}

// GetPause gets a subscription pause by ID
func (s *subscriptionService) GetPause(ctx context.Context, pauseID string) (*subscription.SubscriptionPause, error) {
	pause, err := s.SubRepo.GetPause(ctx, pauseID)
	if err != nil {
		return nil, err
	}
	return pause, nil
}

// ListPauses lists all pauses for a subscription
func (s *subscriptionService) ListPauses(ctx context.Context, subscriptionID string) (*dto.ListSubscriptionPausesResponse, error) {
	pauses, err := s.SubRepo.ListPauses(ctx, subscriptionID)
	if err != nil {
		return nil, err
	}
	return dto.NewListSubscriptionPausesResponse(pauses), nil
}

// CalculatePauseImpact calculates the billing impact of pausing a subscription
func (s *subscriptionService) CalculatePauseImpact(
	ctx context.Context,
	subscriptionID string,
	req *dto.PauseSubscriptionRequest,
) (*types.BillingImpactDetails, error) {
	// Get the subscription
	sub, lineItems, err := s.SubRepo.GetWithLineItems(ctx, subscriptionID)
	if err != nil {
		return nil, err
	}

	// Validate subscription can be paused
	if sub.SubscriptionStatus != types.SubscriptionStatusActive {
		return nil, ierr.NewError("invalid subscription status").
			WithHint("Subscription is not active").
			WithReportableDetails(map[string]any{
				"status": sub.SubscriptionStatus,
			}).
			Mark(ierr.ErrValidation)
	}

	// Calculate pause start and end
	pauseStart, pauseEnd, err := s.calculatePauseStartEnd(req, sub)
	if err != nil {
		return nil, err
	}

	// Use the unified billing impact calculator
	return s.calculateBillingImpact(ctx, sub, lineItems, *pauseStart, pauseEnd, false, nil)
}

// CalculateResumeImpact calculates the billing impact of resuming a subscription
func (s *subscriptionService) CalculateResumeImpact(
	ctx context.Context,
	subscriptionID string,
	req *dto.ResumeSubscriptionRequest,
) (*types.BillingImpactDetails, error) {
	// Get the subscription with its pauses
	_, pauses, err := s.SubRepo.GetWithPauses(ctx, subscriptionID)
	if err != nil {
		return nil, err
	}

	// get the line items
	sub, lineItems, err := s.SubRepo.GetWithLineItems(ctx, subscriptionID)
	if err != nil {
		return nil, err
	}
	sub.LineItems = lineItems
	sub.Pauses = pauses

	// Validate subscription can be resumed
	if sub.SubscriptionStatus != types.SubscriptionStatusPaused &&
		sub.PauseStatus != types.PauseStatusScheduled {
		return nil, ierr.NewError("invalid subscription status").
			WithHint("Subscription is not paused").
			WithReportableDetails(map[string]any{
				"status": sub.SubscriptionStatus,
			}).
			Mark(ierr.ErrValidation)
	}

	if sub.ActivePauseID == nil {
		return nil, ierr.NewError("invalid subscription status").
			WithHint("Subscription has no active pause").
			Mark(ierr.ErrValidation)
	}

	// Find the active pause
	var activePause *subscription.SubscriptionPause
	for _, p := range pauses {
		if p.ID == *sub.ActivePauseID {
			activePause = p
			break
		}
	}

	if activePause == nil {
		return nil, ierr.NewError("invalid subscription status").
			WithHint("Active pause not found").
			Mark(ierr.ErrValidation)
	}

	// Use the unified billing impact calculator
	return s.calculateBillingImpact(ctx, sub, lineItems, activePause.PauseStart, activePause.PauseEnd, true, activePause)
}

// Pause subscription helper methods

// calculatePauseStartEnd calculates the pause start and end dates based on the pause mode
// requested input and the subscription's current period end date.
// TODO: add a config check for max pause duration and make it configurable for each tenant
func (s *subscriptionService) calculatePauseStartEnd(req *dto.PauseSubscriptionRequest, sub *subscription.Subscription) (*time.Time, *time.Time, error) {
	now := time.Now().UTC()

	// First lets handle pause_start date based on pause mode
	var pauseStart, pauseEnd *time.Time
	switch req.PauseMode {
	case types.PauseModeImmediate:
		pauseStart = &now
	case types.PauseModeScheduled:
		pauseStart = req.PauseStart
	case types.PauseModePeriodEnd:
		pauseStart = lo.ToPtr(sub.CurrentPeriodEnd)
	default:
		return nil, nil, ierr.NewError("invalid pause mode").
			WithHint("Invalid pause mode").
			WithReportableDetails(map[string]any{
				"pauseMode": req.PauseMode,
			}).
			Mark(ierr.ErrValidation)
	}

	if pauseStart == nil || pauseStart.IsZero() {
		return nil, nil, ierr.NewError("invalid pause start date").
			WithHint("Pause start date is required").
			Mark(ierr.ErrValidation)
	}

	if req.PauseDays != nil {
		pauseEnd = lo.ToPtr(pauseStart.AddDate(0, 0, *req.PauseDays))
	} else if req.PauseEnd != nil {
		pauseEnd = req.PauseEnd
	}

	if pauseEnd == nil || pauseEnd.IsZero() || pauseEnd.Before(*pauseStart) {
		return nil, nil, ierr.NewError("invalid pause end date").
			WithHint("Pause end date is not valid").
			WithReportableDetails(map[string]any{
				"pauseStart": pauseStart,
				"pauseEnd":   pauseEnd,
			}).
			Mark(ierr.ErrValidation)
	}

	return pauseStart, pauseEnd, nil
}

// calculateBillingImpact calculates the billing impact of pause/resume operations
func (s *subscriptionService) calculateBillingImpact(
	_ context.Context,
	sub *subscription.Subscription,
	lineItems []*subscription.SubscriptionLineItem,
	pauseStart time.Time,
	pauseEnd *time.Time,
	isResume bool,
	activePause *subscription.SubscriptionPause,
) (*types.BillingImpactDetails, error) {
	// Initialize impact details
	impact := &types.BillingImpactDetails{}

	// Get subscription configuration for billing model (advance vs. arrears)
	// TODO: handle this when we implement add ons with one time charges
	var invoiceCadence types.InvoiceCadence
	for _, li := range lineItems {
		if li.PriceType == types.PRICE_TYPE_FIXED {
			invoiceCadence = li.InvoiceCadence
			break
		}
	}

	// TODO: need to handle this better for cases with no fixed prices
	if invoiceCadence == "" {
		invoiceCadence = types.InvoiceCadenceArrear
	}

	// Set original period information
	if isResume && activePause != nil {
		impact.OriginalPeriodStart = &activePause.OriginalPeriodStart
		impact.OriginalPeriodEnd = &activePause.OriginalPeriodEnd
	} else {
		impact.OriginalPeriodStart = &sub.CurrentPeriodStart
		impact.OriginalPeriodEnd = &sub.CurrentPeriodEnd
	}

	now := time.Now()

	if isResume {
		// Resume impact calculation
		if activePause == nil {
			return nil, ierr.NewError("missing active pause").
				WithHint("Cannot calculate resume impact without active pause").
				Mark(ierr.ErrValidation)
		}

		// Calculate pause duration
		pauseDuration := now.Sub(activePause.PauseStart)
		impact.PauseDurationDays = int(pauseDuration.Hours() / 24)

		// Set next billing date to now for immediate resumes
		impact.NextBillingDate = &now

		// Calculate adjusted period dates
		adjustedStart := now
		adjustedEnd := activePause.OriginalPeriodEnd.Add(pauseDuration)
		impact.AdjustedPeriodStart = &adjustedStart
		impact.AdjustedPeriodEnd = &adjustedEnd

		// Calculate next billing amount based on billing model
		if invoiceCadence == types.InvoiceCadenceAdvance {
			// For advance billing, calculate the prorated amount for the resumed period
			// This is a simplified calculation - in a real implementation, you would
			// need to consider the subscription's line items, pricing, etc.
			totalPeriodDuration := activePause.OriginalPeriodEnd.Sub(activePause.OriginalPeriodStart)
			remainingDuration := adjustedEnd.Sub(now)
			if totalPeriodDuration > 0 {
				remainingRatio := float64(remainingDuration) / float64(totalPeriodDuration)
				impact.NextBillingAmount = decimal.NewFromFloat(100.00 * remainingRatio) // Placeholder value
			}
		} else {
			// For arrears billing, no immediate charge on resume
			impact.NextBillingAmount = decimal.Zero
		}
	} else {
		// Pause impact calculation

		// Calculate the current period adjustment (credit for unused time)
		if invoiceCadence == types.InvoiceCadenceAdvance {
			// For advance billing, calculate credit for unused portion
			totalPeriodDuration := sub.CurrentPeriodEnd.Sub(sub.CurrentPeriodStart)
			unusedDuration := sub.CurrentPeriodEnd.Sub(pauseStart)
			if totalPeriodDuration > 0 {
				unusedRatio := float64(unusedDuration) / float64(totalPeriodDuration)
				// Negative value indicates a credit to the customer
				impact.PeriodAdjustmentAmount = decimal.NewFromFloat(-100.00 * unusedRatio) // Placeholder value
			}
		} else {
			// For arrears billing, calculate charge for used portion
			totalPeriodDuration := sub.CurrentPeriodEnd.Sub(sub.CurrentPeriodStart)
			usedDuration := pauseStart.Sub(sub.CurrentPeriodStart)
			if totalPeriodDuration > 0 {
				usedRatio := float64(usedDuration) / float64(totalPeriodDuration)
				impact.PeriodAdjustmentAmount = decimal.NewFromFloat(100.00 * usedRatio) // Placeholder value
			}
		}

		// Calculate pause duration and next billing date
		if pauseEnd != nil {
			pauseDuration := pauseEnd.Sub(pauseStart)
			impact.PauseDurationDays = int(pauseDuration.Hours() / 24)
			impact.NextBillingDate = pauseEnd

			// Calculate adjusted period dates
			adjustedStart := pauseStart
			adjustedEnd := sub.CurrentPeriodEnd.Add(pauseDuration)
			impact.AdjustedPeriodStart = &adjustedStart
			impact.AdjustedPeriodEnd = &adjustedEnd
		} else {
			// For indefinite pauses, use a default of 30 days for estimation
			defaultPauseDays := 30
			impact.PauseDurationDays = defaultPauseDays
			estimatedEnd := pauseStart.AddDate(0, 0, defaultPauseDays)
			impact.NextBillingDate = &estimatedEnd

			// Calculate adjusted period dates
			adjustedStart := pauseStart
			adjustedEnd := sub.CurrentPeriodEnd.AddDate(0, 0, defaultPauseDays)
			impact.AdjustedPeriodStart = &adjustedStart
			impact.AdjustedPeriodEnd = &adjustedEnd
		}
	}

	return impact, nil
}

func (s *subscriptionService) publishInternalWebhookEvent(ctx context.Context, eventName string, subscriptionID string) {

	eventPayload := webhookDto.InternalSubscriptionEvent{
		SubscriptionID: subscriptionID,
		TenantID:       types.GetTenantID(ctx),
	}

	webhookPayload, err := json.Marshal(eventPayload)

	if err != nil {
		s.Logger.Errorw("failed to marshal webhook payload", "error", err)
		return
	}

	webhookEvent := &types.WebhookEvent{
		ID:            types.GenerateUUIDWithPrefix(types.UUID_PREFIX_WEBHOOK_EVENT),
		EventName:     eventName,
		TenantID:      types.GetTenantID(ctx),
		EnvironmentID: types.GetEnvironmentID(ctx),
		UserID:        types.GetUserID(ctx),
		Timestamp:     time.Now().UTC(),
		Payload:       json.RawMessage(webhookPayload),
	}
	if err := s.WebhookPublisher.PublishWebhook(ctx, webhookEvent); err != nil {
		s.Logger.Errorf("failed to publish %s event: %v", webhookEvent.EventName, err)
	}
}

// CreateSubscriptionSchedule creates a subscription schedule
func (s *subscriptionService) CreateSubscriptionSchedule(ctx context.Context, req *dto.CreateSubscriptionScheduleRequest) (*dto.SubscriptionScheduleResponse, error) {
	if err := req.Validate(); err != nil {
		return nil, err
	}

	// Verify subscription exists
	sub, _, err := s.SubRepo.GetWithLineItems(ctx, req.SubscriptionID)
	if err != nil {
		return nil, err
	}

	// Check if a schedule already exists for the subscription
	if s.SubscriptionScheduleRepo == nil {
		return nil, ierr.NewError("subscription repository does not support schedules").
			WithHint("Schedule functionality is not supported").
			Mark(ierr.ErrInternal)
	}

	// Check if a schedule already exists
	existingSchedule, err := s.SubscriptionScheduleRepo.GetBySubscriptionID(ctx, req.SubscriptionID)
	if err == nil && existingSchedule != nil {
		return nil, ierr.NewError("subscription already has a schedule").
			WithHint("A subscription can only have one schedule").
			WithReportableDetails(map[string]interface{}{
				"subscription_id": req.SubscriptionID,
				"schedule_id":     existingSchedule.ID,
			}).
			Mark(ierr.ErrAlreadyExists)
	}

	// Create the schedule
	schedule := &subscription.SubscriptionSchedule{
		ID:                types.GenerateUUIDWithPrefix(types.UUID_PREFIX_SUBSCRIPTION_SCHEDULE),
		SubscriptionID:    req.SubscriptionID,
		ScheduleStatus:    types.ScheduleStatusActive,
		CurrentPhaseIndex: 0,
		EndBehavior:       req.EndBehavior,
		StartDate:         sub.StartDate,
		Metadata:          types.Metadata{},
		EnvironmentID:     types.GetEnvironmentID(ctx),
		BaseModel:         types.GetDefaultBaseModel(ctx),
	}

	// Create phases
	phases := make([]*subscription.SchedulePhase, 0, len(req.Phases))
	for i, phaseInput := range req.Phases {
		// Convert line items to the domain model type
		lineItems := make([]types.SchedulePhaseLineItem, 0, len(phaseInput.LineItems))
		for _, item := range phaseInput.LineItems {
			lineItems = append(lineItems, types.SchedulePhaseLineItem{
				PriceID:     item.PriceID,
				Quantity:    item.Quantity,
				DisplayName: item.DisplayName,
				Metadata:    types.Metadata(item.Metadata),
			})
		}

		// Convert credit grants to the domain model type
		creditGrants := make([]types.SchedulePhaseCreditGrant, 0, len(phaseInput.CreditGrants))
		for _, grant := range phaseInput.CreditGrants {
			creditGrants = append(creditGrants, types.SchedulePhaseCreditGrant{
				Name:                   grant.Name,
				Scope:                  grant.Scope,
				PlanID:                 grant.PlanID,
				Credits:                grant.Credits,
				Cadence:                grant.Cadence,
				Period:                 grant.Period,
				PeriodCount:            grant.PeriodCount,
				ExpirationType:         grant.ExpirationType,
				ExpirationDuration:     grant.ExpirationDuration,
				ExpirationDurationUnit: grant.ExpirationDurationUnit,
				Priority:               grant.Priority,
				Metadata:               grant.Metadata,
			})
		}

		phase := &subscription.SchedulePhase{
			ID:               types.GenerateUUIDWithPrefix(types.UUID_PREFIX_SUBSCRIPTION_SCHEDULE_PHASE),
			ScheduleID:       schedule.ID,
			PhaseIndex:       i,
			StartDate:        phaseInput.StartDate,
			EndDate:          phaseInput.EndDate,
			CommitmentAmount: &phaseInput.CommitmentAmount,
			OverageFactor:    &phaseInput.OverageFactor,
			LineItems:        lineItems,
			CreditGrants:     creditGrants,
			Metadata:         phaseInput.Metadata,
			EnvironmentID:    types.GetEnvironmentID(ctx),
			BaseModel:        types.GetDefaultBaseModel(ctx),
		}
		phases = append(phases, phase)
	}

	// Create the schedule with phases
	err = s.SubscriptionScheduleRepo.CreateWithPhases(ctx, schedule, phases)
	if err != nil {
		return nil, ierr.WithError(err).
			WithHint("Failed to create subscription schedule").
			WithReportableDetails(map[string]interface{}{
				"subscription_id": req.SubscriptionID,
				"phase_count":     len(phases),
			}).
			Mark(ierr.ErrDatabase)
	}

	// Set the phases to the schedule before returning
	schedule.Phases = phases
	return dto.SubscriptionScheduleResponseFromDomain(schedule), nil
}

// GetSubscriptionSchedule gets a subscription schedule by ID
func (s *subscriptionService) GetSubscriptionSchedule(ctx context.Context, id string) (*dto.SubscriptionScheduleResponse, error) {
	if s.SubscriptionScheduleRepo == nil {
		return nil, ierr.NewError("subscription repository does not support schedules").
			WithHint("Schedule functionality is not supported").
			Mark(ierr.ErrInternal)
	}

	schedule, err := s.SubscriptionScheduleRepo.Get(ctx, id)
	if err != nil {
		return nil, err
	}

	return dto.SubscriptionScheduleResponseFromDomain(schedule), nil
}

// GetScheduleBySubscriptionID gets a subscription schedule by subscription ID
func (s *subscriptionService) GetScheduleBySubscriptionID(ctx context.Context, subscriptionID string) (*dto.SubscriptionScheduleResponse, error) {
	// If repository doesn't support schedules, return nil instead of error
	// This allows graceful fallback for backward compatibility
	if s.SubscriptionScheduleRepo == nil {
		s.Logger.Warnw("subscription schedule repository is not configured",
			"subscription_id", subscriptionID)
		return nil, nil
	}

	schedule, err := s.SubscriptionScheduleRepo.GetBySubscriptionID(ctx, subscriptionID)
	if err != nil {
		// Not found is a valid response - the subscription may not have a schedule
		if ierr.IsNotFound(err) {
			return nil, nil
		}
		return nil, err
	}

	if schedule == nil {
		return nil, nil
	}

	return dto.SubscriptionScheduleResponseFromDomain(schedule), nil
}

// UpdateSubscriptionSchedule updates a subscription schedule
func (s *subscriptionService) UpdateSubscriptionSchedule(ctx context.Context, id string, req *dto.UpdateSubscriptionScheduleRequest) (*dto.SubscriptionScheduleResponse, error) {
	if s.SubscriptionScheduleRepo == nil {
		return nil, ierr.NewError("subscription repository does not support schedules").
			WithHint("Schedule functionality is not supported").
			Mark(ierr.ErrInternal)
	}

	// Get the current schedule
	schedule, err := s.SubscriptionScheduleRepo.Get(ctx, id)
	if err != nil {
		return nil, err
	}

	// Update the fields
	if req.Status != "" {
		schedule.ScheduleStatus = req.Status
	}

	if req.EndBehavior != "" {
		schedule.EndBehavior = req.EndBehavior
	}

	// Update in the database
	if err := s.SubscriptionScheduleRepo.Update(ctx, schedule); err != nil {
		return nil, err
	}

	// Get fresh data
	updatedSchedule, err := s.SubscriptionScheduleRepo.Get(ctx, id)
	if err != nil {
		return nil, err
	}

	return dto.SubscriptionScheduleResponseFromDomain(updatedSchedule), nil
}

// createScheduleFromPhases creates a schedule and its phases for a subscription
func (s *subscriptionService) createScheduleFromPhases(ctx context.Context, sub *subscription.Subscription, phaseInputs []dto.SubscriptionSchedulePhaseInput) (*subscription.SubscriptionSchedule, error) {
	// Create the schedule
	schedule := &subscription.SubscriptionSchedule{
		ID:                types.GenerateUUIDWithPrefix(types.UUID_PREFIX_SUBSCRIPTION_SCHEDULE),
		SubscriptionID:    sub.ID,
		ScheduleStatus:    types.ScheduleStatusActive,
		CurrentPhaseIndex: 0,
		EndBehavior:       types.EndBehaviorRelease,
		StartDate:         sub.StartDate,
		Metadata:          types.Metadata{},
		EnvironmentID:     types.GetEnvironmentID(ctx),
		BaseModel:         types.GetDefaultBaseModel(ctx),
	}

	// Create phases
	phases := make([]*subscription.SchedulePhase, 0, len(phaseInputs))
	for i, phaseInput := range phaseInputs {
		// Convert line items to the domain model type
		lineItems := make([]types.SchedulePhaseLineItem, 0, len(phaseInput.LineItems))
		for _, item := range phaseInput.LineItems {
			lineItems = append(lineItems, types.SchedulePhaseLineItem{
				PriceID:     item.PriceID,
				Quantity:    item.Quantity,
				DisplayName: item.DisplayName,
				Metadata:    item.Metadata,
			})
		}

		// Convert credit grants to the domain model type
		creditGrants := make([]types.SchedulePhaseCreditGrant, 0, len(phaseInput.CreditGrants))
		for _, grant := range phaseInput.CreditGrants {
			creditGrants = append(creditGrants, types.SchedulePhaseCreditGrant{
				Name:                   grant.Name,
				Scope:                  grant.Scope,
				PlanID:                 grant.PlanID,
				Credits:                grant.Credits,
				Cadence:                grant.Cadence,
				Period:                 grant.Period,
				PeriodCount:            grant.PeriodCount,
				ExpirationType:         grant.ExpirationType,
				ExpirationDuration:     grant.ExpirationDuration,
				ExpirationDurationUnit: grant.ExpirationDurationUnit,
				Priority:               grant.Priority,
				Metadata:               grant.Metadata,
			})
		}

		phase := &subscription.SchedulePhase{
			ID:               types.GenerateUUIDWithPrefix(types.UUID_PREFIX_SUBSCRIPTION_SCHEDULE_PHASE),
			ScheduleID:       schedule.ID,
			PhaseIndex:       i,
			StartDate:        phaseInput.StartDate,
			EndDate:          phaseInput.EndDate,
			CommitmentAmount: &phaseInput.CommitmentAmount,
			OverageFactor:    &phaseInput.OverageFactor,
			LineItems:        lineItems,
			CreditGrants:     creditGrants,
			Metadata:         phaseInput.Metadata,
			EnvironmentID:    types.GetEnvironmentID(ctx),
			BaseModel:        types.GetDefaultBaseModel(ctx),
		}
		phases = append(phases, phase)
	}

	// Create the schedule with phases
	err := s.SubscriptionScheduleRepo.CreateWithPhases(ctx, schedule, phases)
	if err != nil {
		return nil, ierr.WithError(err).
			WithHint("Failed to create subscription schedule").
			WithReportableDetails(map[string]interface{}{
				"subscription_id": sub.ID,
				"phase_count":     len(phases),
			}).
			Mark(ierr.ErrDatabase)
	}

	// Set the phases to the schedule before returning
	schedule.Phases = phases
	return schedule, nil
}

// AddSchedulePhase adds a new phase to an existing subscription schedule
func (s *subscriptionService) AddSchedulePhase(ctx context.Context, scheduleID string, req *dto.AddSchedulePhaseRequest) (*dto.SubscriptionScheduleResponse, error) {
	if err := req.Validate(); err != nil {
		return nil, err
	}

	if s.SubscriptionScheduleRepo == nil {
		return nil, ierr.NewError("subscription repository does not support schedules").
			WithHint("Schedule functionality is not supported").
			Mark(ierr.ErrInternal)
	}

	// Get the existing schedule with its phases
	schedule, err := s.SubscriptionScheduleRepo.Get(ctx, scheduleID)
	if err != nil {
		return nil, err
	}

	// Get the subscription to validate against its dates
	existingSubscription, _, err := s.SubRepo.GetWithLineItems(ctx, schedule.SubscriptionID)
	if err != nil {
		return nil, err
	}

	// Load existing phases
	existingPhases, err := s.SubscriptionScheduleRepo.ListPhases(ctx, scheduleID)
	if err != nil {
		return nil, ierr.WithError(err).
			WithHint("Failed to list existing phases").
			Mark(ierr.ErrDatabase)
	}

	// Validate that the new phase's start date is not before subscription start date
	if req.Phase.StartDate.Before(existingSubscription.StartDate) {
		return nil, ierr.NewError("phase start date cannot be before subscription start date").
			WithHint("The phase must start on or after the subscription start date").
			WithReportableDetails(map[string]interface{}{
				"subscription_start_date": existingSubscription.StartDate,
				"phase_start_date":        req.Phase.StartDate,
			}).
			Mark(ierr.ErrValidation)
	}

	// If subscription has an end date, validate the phase doesn't extend beyond it
	if existingSubscription.EndDate != nil && req.Phase.EndDate != nil && req.Phase.EndDate.After(*existingSubscription.EndDate) {
		return nil, ierr.NewError("phase end date cannot be after subscription end date").
			WithHint("The phase must end on or before the subscription end date").
			WithReportableDetails(map[string]interface{}{
				"subscription_end_date": existingSubscription.EndDate,
				"phase_end_date":        req.Phase.EndDate,
			}).
			Mark(ierr.ErrValidation)
	}

	// Sort phases by start date
	sort.Slice(existingPhases, func(i, j int) bool {
		return existingPhases[i].StartDate.Before(existingPhases[j].StartDate)
	})

	// SIMPLIFIED APPROACH: Only allow adding phases at the end of existing phases
	if len(existingPhases) > 0 {
		lastPhase := existingPhases[len(existingPhases)-1]

		// Check if the last phase has an end date
		if lastPhase.EndDate == nil {
			return nil, ierr.NewError("cannot add phase after an open-ended phase").
				WithHint("The last phase must have an end date to add a new phase").
				Mark(ierr.ErrValidation)
		}

		// Verify the new phase starts after the last existing phase ends
		if !req.Phase.StartDate.After(*lastPhase.EndDate) {
			return nil, ierr.NewError("new phase must start after the end of the last phase").
				WithHint("Phase cannot overlap with existing phases. Add phases only at the end of the schedule").
				WithReportableDetails(map[string]interface{}{
					"last_phase_end_date":  lastPhase.EndDate,
					"new_phase_start_date": req.Phase.StartDate,
				}).
				Mark(ierr.ErrValidation)
		}
	}

	// Create the new phase
	newPhase := &subscription.SchedulePhase{
		ID:               types.GenerateUUIDWithPrefix(types.UUID_PREFIX_SUBSCRIPTION_SCHEDULE_PHASE),
		ScheduleID:       scheduleID,
		PhaseIndex:       len(existingPhases), // Add as the next phase
		StartDate:        req.Phase.StartDate,
		EndDate:          req.Phase.EndDate,
		CommitmentAmount: &req.Phase.CommitmentAmount,
		OverageFactor:    &req.Phase.OverageFactor,
		Metadata:         req.Phase.Metadata,
		EnvironmentID:    types.GetEnvironmentID(ctx),
		BaseModel:        types.GetDefaultBaseModel(ctx),
	}

	// Convert line items
	if len(req.Phase.LineItems) > 0 {
		lineItems := make([]types.SchedulePhaseLineItem, 0, len(req.Phase.LineItems))
		for _, item := range req.Phase.LineItems {
			lineItems = append(lineItems, types.SchedulePhaseLineItem{
				PriceID:     item.PriceID,
				Quantity:    item.Quantity,
				DisplayName: item.DisplayName,
				Metadata:    types.Metadata(item.Metadata),
			})
		}
		newPhase.LineItems = lineItems
	}

	// Convert credit grants
	if len(req.Phase.CreditGrants) > 0 {
		creditGrants := make([]types.SchedulePhaseCreditGrant, 0, len(req.Phase.CreditGrants))
		for _, grant := range req.Phase.CreditGrants {
			creditGrants = append(creditGrants, types.SchedulePhaseCreditGrant{
				Name:                   grant.Name,
				Scope:                  grant.Scope,
				PlanID:                 grant.PlanID,
				Credits:                grant.Credits,
				Cadence:                grant.Cadence,
				Period:                 grant.Period,
				PeriodCount:            grant.PeriodCount,
				ExpirationType:         grant.ExpirationType,
				ExpirationDuration:     grant.ExpirationDuration,
				ExpirationDurationUnit: grant.ExpirationDurationUnit,
				Priority:               grant.Priority,
				Metadata:               grant.Metadata,
			})
		}
		newPhase.CreditGrants = creditGrants
	}

	// Create the new phase
	err = s.SubscriptionScheduleRepo.CreatePhase(ctx, newPhase)
	if err != nil {
		return nil, ierr.WithError(err).
			WithHint("Failed to add phase to subscription schedule").
			WithReportableDetails(map[string]interface{}{
				"schedule_id": scheduleID,
			}).
			Mark(ierr.ErrDatabase)
	}

	// Update the schedule with the latest phase count
	schedule.UpdatedAt = time.Now()
	schedule.UpdatedBy = types.GetUserID(ctx)
	err = s.SubscriptionScheduleRepo.Update(ctx, schedule)
	if err != nil {
		return nil, ierr.WithError(err).
			WithHint("Failed to update subscription schedule").
			WithReportableDetails(map[string]interface{}{
				"schedule_id": scheduleID,
			}).
			Mark(ierr.ErrDatabase)
	}

	// Get the updated schedule to return in the response
	updatedSchedule, err := s.SubscriptionScheduleRepo.Get(ctx, scheduleID)
	if err != nil {
		return nil, err
	}

	return dto.SubscriptionScheduleResponseFromDomain(updatedSchedule), nil
}

// AddSubscriptionPhase adds a new phase to a subscription, creating a schedule if needed
// This is more user-friendly than AddSchedulePhase as it works directly with subscription IDs
func (s *subscriptionService) AddSubscriptionPhase(ctx context.Context, subscriptionID string, req *dto.AddSchedulePhaseRequest) (*dto.SubscriptionScheduleResponse, error) {
	if err := req.Validate(); err != nil {
		return nil, err
	}

	if s.SubscriptionScheduleRepo == nil {
		return nil, ierr.NewError("subscription repository does not support schedules").
			WithHint("Schedule functionality is not supported").
			Mark(ierr.ErrInternal)
	}

	// Get the subscription
	existingSubscription, lineItems, err := s.SubRepo.GetWithLineItems(ctx, subscriptionID)
	if err != nil {
		return nil, ierr.WithError(err).
			WithHint("Failed to get subscription").
			WithReportableDetails(map[string]interface{}{
				"subscription_id": subscriptionID,
			}).
			Mark(ierr.ErrNotFound)
	}

	// Validate that the new phase's start date is not before subscription start date
	if req.Phase.StartDate.Before(existingSubscription.StartDate) {
		return nil, ierr.NewError("phase start date cannot be before subscription start date").
			WithHint("The phase must start on or after the subscription start date").
			WithReportableDetails(map[string]interface{}{
				"subscription_start_date": existingSubscription.StartDate,
				"phase_start_date":        req.Phase.StartDate,
			}).
			Mark(ierr.ErrValidation)
	}

	if req.Phase.EndDate != nil && existingSubscription.EndDate != nil && req.Phase.StartDate.After(*existingSubscription.EndDate) {
		return nil, ierr.NewError("phase start date cannot be after subscription end date").
			WithHint("The phase must start before the subscription end date").
			WithReportableDetails(map[string]interface{}{
				"subscription_end_date": existingSubscription.EndDate,
				"phase_start_date":      req.Phase.StartDate,
			}).
			Mark(ierr.ErrValidation)
	}

	if existingSubscription.EndDate != nil && req.Phase.EndDate != nil && req.Phase.EndDate.After(*existingSubscription.EndDate) {
		return nil, ierr.NewError("phase end date cannot be after subscription end date").
			WithHint("The phase must end on or before the subscription end date").
			WithReportableDetails(map[string]interface{}{
				"subscription_end_date": existingSubscription.EndDate,
				"phase_end_date":        req.Phase.EndDate,
			}).
			Mark(ierr.ErrValidation)
	}

	// Check for existing schedule
	schedule, err := s.SubscriptionScheduleRepo.GetBySubscriptionID(ctx, subscriptionID)
	if err != nil && !ierr.IsNotFound(err) {
		// Error other than "not found"
		return nil, ierr.WithError(err).
			WithHint("Failed to check for existing schedule").
			Mark(ierr.ErrDatabase)
	}

	// No schedule exists, we need to create one
	if schedule == nil || err != nil {
		s.Logger.Infow("creating new schedule for subscription",
			"subscription_id", subscriptionID)

		// Create a schedule with initial phase from subscription start to new phase start
		initialPhases := []dto.SubscriptionSchedulePhaseInput{}

		// Only add initial phase if new phase doesn't start exactly at subscription start
		if !req.Phase.StartDate.Equal(existingSubscription.StartDate) {
			// Build a default initial phase based on subscription's current values
			initialPhase := dto.SubscriptionSchedulePhaseInput{
				BillingCycle:     existingSubscription.BillingCycle,
				StartDate:        existingSubscription.StartDate,
				EndDate:          &req.Phase.StartDate,
				CommitmentAmount: lo.FromPtr(existingSubscription.CommitmentAmount),
				OverageFactor:    lo.FromPtr(existingSubscription.OverageFactor),
				Metadata:         map[string]string{"created_by": "system", "reason": "auto-created-initial-phase"},
			}

			// Add line items from subscription
			for _, item := range lineItems {
				initialPhase.LineItems = append(initialPhase.LineItems, dto.SubscriptionLineItemRequest{
					PriceID:     item.PriceID,
					Quantity:    item.Quantity,
					DisplayName: item.DisplayName,
					Metadata:    item.Metadata,
				})
			}

			initialPhases = append(initialPhases, initialPhase)
		}

		// Add the new phase
		initialPhases = append(initialPhases, req.Phase)

		// Create the schedule with both phases
		createReq := &dto.CreateSubscriptionScheduleRequest{
			SubscriptionID: subscriptionID,
			EndBehavior:    types.EndBehaviorRelease,
			Phases:         initialPhases,
		}

		// Create the schedule
		return s.CreateSubscriptionSchedule(ctx, createReq)
	}

	// Schedule exists, add the phase to it
	return s.AddSchedulePhase(ctx, schedule.ID, req)
}

// TODO: This is not used anywhere
// HandleSubscriptionStateChange handles subscription state changes for credit grants
func (s *subscriptionService) HandleSubscriptionStateChange(ctx context.Context, subscriptionID string, oldStatus, newStatus types.SubscriptionStatus) error {
	s.Logger.Infow("handling subscription state change for credit grants",
		"subscription_id", subscriptionID,
		"old_status", oldStatus,
		"new_status", newStatus)

	switch {
	case newStatus == types.SubscriptionStatusActive && oldStatus != types.SubscriptionStatusActive:
		return s.handleSubscriptionActivation(ctx, subscriptionID)

	case newStatus == types.SubscriptionStatusCancelled:
		return s.handleSubscriptionCancellation(ctx, subscriptionID)

	case newStatus == types.SubscriptionStatusPaused:
		return s.handleSubscriptionPause(ctx, subscriptionID)

	case oldStatus == types.SubscriptionStatusPaused && newStatus == types.SubscriptionStatusActive:
		return s.handleSubscriptionResume(ctx, subscriptionID)

	default:
		s.Logger.Debugw("no action required for subscription state change",
			"subscription_id", subscriptionID,
			"old_status", oldStatus,
			"new_status", newStatus)
	}

	return nil
}

func (s *subscriptionService) handleSubscriptionActivation(ctx context.Context, subscriptionID string) error {
	// Process any deferred credits and trigger immediate processing for newly active subscription
	return nil
}

func (s *subscriptionService) handleSubscriptionCancellation(ctx context.Context, subscriptionID string) error {
	// Future: Cancel scheduled applications if we implement full application tracking
	s.Logger.Infow("subscription cancelled, future recurring grants will not be processed", "subscription_id", subscriptionID)
	return nil
}

func (s *subscriptionService) handleSubscriptionPause(ctx context.Context, subscriptionID string) error {
	// Future: Defer scheduled applications if we implement full application tracking
	s.Logger.Infow("subscription paused, recurring grants will be deferred", "subscription_id", subscriptionID)
	return nil
}

func (s *subscriptionService) handleSubscriptionResume(ctx context.Context, subscriptionID string) error {
	// Process any missed recurring grants
	return nil
}

// ApplyCouponsToSubscriptionWithLineItems applies both subscription-level and line item-level coupons to a subscription
func (s *subscriptionService) ApplyCouponsToSubscriptionWithLineItems(ctx context.Context, subscriptionID string, subscriptionCoupons []string, lineItemCoupons map[string][]string, lineItems []*subscription.SubscriptionLineItem) error {
	if len(subscriptionCoupons) == 0 && len(lineItemCoupons) == 0 {
		return nil
	}

	s.Logger.Infow("handling subscription and line item coupon associations",
		"subscription_id", subscriptionID,
		"subscription_coupon_count", len(subscriptionCoupons),
		"line_item_coupon_count", len(lineItemCoupons))

	// Create coupon service instance
	couponAssociationService := NewCouponAssociationService(s.ServiceParams)

	// Step 1: Apply subscription-level coupons
	if len(subscriptionCoupons) > 0 {
		err := couponAssociationService.ApplyCouponToSubscription(ctx, subscriptionCoupons, subscriptionID)
		if err != nil {
			return ierr.WithError(err).
				WithHint("Failed to apply subscription-level coupons").
				WithReportableDetails(map[string]interface{}{
					"subscription_id": subscriptionID,
					"coupon_ids":      subscriptionCoupons,
				}).
				Mark(ierr.ErrInternal)
		}

		s.Logger.Infow("successfully applied subscription-level coupons",
			"subscription_id", subscriptionID,
			"coupon_count", len(subscriptionCoupons))
	}

	// Step 2: Apply line item-level coupons
	if len(lineItemCoupons) > 0 {
		priceIDToLineItem := make(map[string]*subscription.SubscriptionLineItem)
		for _, lineItem := range lineItems {
			priceIDToLineItem[lineItem.PriceID] = lineItem
		}

		for priceID, couponIDs := range lineItemCoupons {
			lineItem, ok := priceIDToLineItem[priceID]
			if !ok {
				return ierr.NewError("line item not found").
					WithHint("Please provide a valid price ID").
					WithReportableDetails(map[string]interface{}{
						"price_id": priceID,
					}).
					Mark(ierr.ErrValidation)
			}

			err := couponAssociationService.ApplyCouponToSubscriptionLineItem(ctx, couponIDs, subscriptionID, lineItem.ID)
			if err != nil {
				return ierr.WithError(err).
					WithHint("Failed to apply line item coupons").
					WithReportableDetails(map[string]interface{}{
						"subscription_id": subscriptionID,
						"price_id":        priceID,
						"line_item_id":    lineItem.ID,
						"coupon_ids":      couponIDs,
					}).
					Mark(ierr.ErrInternal)
			}
		}

		s.Logger.Infow("successfully applied line item coupons",
			"subscription_id", subscriptionID,
			"line_item_count", len(lineItemCoupons))
	}

<<<<<<< HEAD
	s.Logger.Infow("successfully applied all coupons to subscription",
		"subscription_id", subscriptionID,
		"subscription_coupon_count", len(subscriptionCoupons),
		"line_item_coupon_count", len(lineItemCoupons))

	return nil
=======
	return ierr.NewError("coupon not found in subscription").
		WithHint("The specified coupon is not associated with this subscription").
		WithReportableDetails(map[string]interface{}{
			"subscription_id": subscriptionID,
			"coupon_id":       couponID,
		}).
		Mark(ierr.ErrNotFound)
}

// handleSubscriptionAddons processes addons for a subscription
func (s *subscriptionService) handleSubscriptionAddons(
	ctx context.Context,
	subscription *subscription.Subscription,
	addonRequests []dto.AddAddonToSubscriptionRequest,
) error {
	if len(addonRequests) == 0 {
		return nil
	}

	s.Logger.Infow("processing addons for subscription",
		"subscription_id", subscription.ID,
		"addons_count", len(addonRequests))

	// Validate and create subscription addons
	for _, addonReq := range addonRequests {
		// Validate the addon request
		if err := addonReq.Validate(); err != nil {
			return ierr.WithError(err).
				WithHint("Invalid addon request").
				WithReportableDetails(map[string]interface{}{
					"subscription_id": subscription.ID,
					"addon_id":        addonReq.AddonID,
				}).
				Mark(ierr.ErrValidation)
		}

		// Get addon to ensure it's valid and active
		addonService := NewAddonService(s.ServiceParams)
		addonResponse, err := addonService.GetAddon(ctx, addonReq.AddonID)
		if err != nil {
			return ierr.WithError(err).
				WithHint("Addon not found").
				WithReportableDetails(map[string]interface{}{
					"subscription_id": subscription.ID,
					"addon_id":        addonReq.AddonID,
				}).
				Mark(ierr.ErrNotFound)
		}

		if addonResponse.Addon.Status != types.StatusPublished {
			return ierr.NewError("addon is not active").
				WithHint("The addon must be active to add to a subscription").
				WithReportableDetails(map[string]interface{}{
					"subscription_id": subscription.ID,
					"addon_id":        addonReq.AddonID,
					"status":          addonResponse.Addon.Status,
				}).
				Mark(ierr.ErrValidation)
		}

		// Validate and filter prices for the addon using the same pattern as plans
		validPrices, err := s.ValidateAndFilterPricesForSubscription(
			ctx,
			addonReq.AddonID,
			types.PRICE_ENTITY_TYPE_ADDON,
			subscription,
		)
		if err != nil {
			return ierr.WithError(err).
				WithHint("Failed to validate addon prices").
				WithReportableDetails(map[string]interface{}{
					"subscription_id": subscription.ID,
					"addon_id":        addonReq.AddonID,
				}).
				Mark(ierr.ErrValidation)
		}

		s.Logger.Infow("validated addon prices for subscription",
			"subscription_id", subscription.ID,
			"addon_id", addonReq.AddonID,
			"valid_prices_count", len(validPrices))

		// Create subscription addon using the validated prices
		subscriptionAddon, err := s.addAddonToSubscription(ctx, subscription, lo.ToPtr(addonReq))
		if err != nil {
			return ierr.WithError(err).
				WithHint("Failed to add addon to subscription").
				WithReportableDetails(map[string]interface{}{
					"subscription_id": subscription.ID,
					"addon_id":        addonReq.AddonID,
				}).
				Mark(ierr.ErrNotFound)
		}

		s.Logger.Infow("created subscription addon",
			"subscription_id", subscription.ID,
			"addon_id", subscriptionAddon.AddonID,
			"subscription_addon_id", subscriptionAddon.ID,
			"start_date", subscriptionAddon.StartDate,
			"end_date", subscriptionAddon.EndDate,
		)
	}

	return nil
}

// AddAddonToSubscription adds an addon to a subscription
// This is the public facing method for adding an addon to a subscription
func (s *subscriptionService) AddAddonToSubscription(
	ctx context.Context,
	subID string,
	req *dto.AddAddonToSubscriptionRequest,
) (*addonassociation.AddonAssociation, error) {

	sub, lineItems, err := s.SubRepo.GetWithLineItems(ctx, subID)
	if err != nil {
		return nil, err
	}
	sub.LineItems = lineItems

	return s.addAddonToSubscription(ctx, sub, req)
}

// addAddonToSubscription adds an addon to a subscription
func (s *subscriptionService) addAddonToSubscription(
	ctx context.Context,
	sub *subscription.Subscription,
	req *dto.AddAddonToSubscriptionRequest,
) (*addonassociation.AddonAssociation, error) {
	// Validate request
	if err := req.Validate(); err != nil {
		return nil, err
	}

	// Get addon via addon service to reuse validations
	addonService := NewAddonService(s.ServiceParams)
	a, err := addonService.GetAddon(ctx, req.AddonID)
	if err != nil {
		return nil, err
	}

	if a.Addon.Status != types.StatusPublished {
		return nil, ierr.NewError("addon is not published").
			WithHint("Cannot add inactive addon to subscription").
			Mark(ierr.ErrValidation)
	}

	// Check if sub exists and is active
	if sub.SubscriptionStatus != types.SubscriptionStatusActive {
		return nil, ierr.NewError("subscription is not active").
			WithHint("Cannot add addon to inactive subscription").
			Mark(ierr.ErrValidation)
	}

	// Check if addon is already added to subscription only for single instance addons
	if a.Addon.Type == types.AddonTypeOnetime {
		filter := types.NewAddonAssociationFilter()
		filter.AddonIDs = []string{req.AddonID}
		filter.EntityIDs = []string{sub.ID}
		filter.EntityType = lo.ToPtr(types.AddonAssociationEntityTypeSubscription)
		filter.Limit = lo.ToPtr(1)

		existingAddons, err := s.AddonAssociationRepo.List(ctx, filter)
		if err != nil {
			return nil, err
		}

		if len(existingAddons) > 0 {
			return nil, ierr.NewError("addon is already added to subscription").
				WithHint("Cannot add addon to subscription that already has an active instance").
				Mark(ierr.ErrValidation)
		}
	}

	// Validate and filter prices for the addon using the same pattern as plans
	validPrices, err := s.ValidateAndFilterPricesForSubscription(ctx, req.AddonID, types.PRICE_ENTITY_TYPE_ADDON, sub)
	if err != nil {
		return nil, err
	}

	// Create subscription addon
	addonAssociation := req.ToAddonAssociation(
		ctx,
		sub.ID,
		types.AddonAssociationEntityTypeSubscription,
	)

	// Track existing meter IDs
	meterIDMap := make(map[string]bool)
	for _, item := range sub.LineItems {
		if item.MeterID != "" {
			meterIDMap[item.MeterID] = true
		}
	}

	// Check for meter ID conflicts in new addon prices
	for _, price := range validPrices {
		if price.Price.MeterID != "" {
			if meterIDMap[price.Price.MeterID] {
				return nil, ierr.NewError("duplicate meter ID found in addon prices").
					WithHint("Each price must have a unique meter ID across the subscription").
					WithReportableDetails(map[string]interface{}{
						"subscription_id": sub.ID,
						"addon_id":        req.AddonID,
						"meter_id":        price.Price.MeterID,
					}).
					Mark(ierr.ErrValidation)
			}
			meterIDMap[price.Price.MeterID] = true
		}
	}

	// Create line items for the addon using validated prices
	lineItems := make([]*subscription.SubscriptionLineItem, 0, len(validPrices))
	for _, priceResponse := range validPrices {
		lineItem := s.createLineItemFromPrice(ctx, priceResponse, sub, req.AddonID, a.Addon.Name)
		lineItems = append(lineItems, lineItem)
	}

	err = s.DB.WithTx(ctx, func(ctx context.Context) error {
		// Create subscription addon
		err = s.AddonAssociationRepo.Create(ctx, addonAssociation)
		if err != nil {
			return err
		}

		// Create line items for the addon
		for _, lineItem := range lineItems {
			err = s.SubscriptionLineItemRepo.Create(ctx, lineItem)
			if err != nil {
				return err
			}
		}

		return nil
	})

	if err != nil {
		return nil, err
	}

	s.Logger.Infow("added addon to subscription",
		"subscription_id", sub.ID,
		"addon_id", req.AddonID,
		"prices_count", len(validPrices),
		"line_items_count", len(lineItems),
	)

	return addonAssociation, nil
}

// RemoveAddonFromSubscription removes an addon from a subscription
func (s *subscriptionService) RemoveAddonFromSubscription(
	ctx context.Context,
	subscriptionID string,
	addonID string,
	reason string,
) error {
	// Get subscription addon
	filter := types.NewAddonAssociationFilter()
	filter.AddonIDs = []string{addonID}
	filter.EntityIDs = []string{subscriptionID}
	filter.EntityType = lo.ToPtr(types.AddonAssociationEntityTypeSubscription)

	subscriptionAddons, err := s.AddonAssociationRepo.List(ctx, filter)
	if err != nil {
		return err
	}

	var targetAddon *addonassociation.AddonAssociation
	for _, sa := range subscriptionAddons {
		if sa.AddonStatus == types.AddonStatusActive {
			targetAddon = sa
			break
		}
	}

	if targetAddon == nil {
		return ierr.NewError("addon not found on subscription").
			WithHint("Addon is not active on this subscription").
			Mark(ierr.ErrNotFound)
	}

	// Update addon status to cancelled and delete line items in a transaction
	now := time.Now()
	targetAddon.AddonStatus = types.AddonStatusCancelled
	targetAddon.CancellationReason = reason
	targetAddon.CancelledAt = &now
	targetAddon.EndDate = &now

	err = s.DB.WithTx(ctx, func(ctx context.Context) error {
		// Update subscription addon
		err = s.AddonAssociationRepo.Update(ctx, targetAddon)
		if err != nil {
			return err
		}

		// End the corresponding line items for this addon (soft delete approach)
		subscription, err := s.SubRepo.Get(ctx, subscriptionID)
		if err != nil {
			return err
		}

		lineItemsEnded := 0
		for _, lineItem := range subscription.LineItems {
			// Debug logging to understand line item matching
			s.Logger.Infow("checking line item for addon removal",
				"subscription_id", subscriptionID,
				"addon_id", addonID,
				"line_item_id", lineItem.ID,
				"line_item_metadata", lineItem.Metadata)

			// Check metadata for addon_id
			metadataMatch := lineItem.Metadata != nil && lineItem.Metadata["addon_id"] == addonID

			if metadataMatch {
				s.Logger.Infow("found matching line item for addon removal",
					"subscription_id", subscriptionID,
					"addon_id", addonID,
					"line_item_id", lineItem.ID,
					"metadata_match", metadataMatch)

				// End the line item (soft delete approach like Togai)
				lineItem.EndDate = now
				lineItem.Status = types.StatusDeleted

				// Add metadata for audit trail
				if lineItem.Metadata == nil {
					lineItem.Metadata = make(map[string]string)
				}
				lineItem.Metadata["removal_reason"] = reason
				lineItem.Metadata["removed_at"] = now.Format(time.RFC3339)
				lineItem.Metadata["removed_by"] = types.GetUserID(ctx)

				err = s.SubscriptionLineItemRepo.Update(ctx, lineItem)
				if err != nil {
					s.Logger.Errorw("failed to end line item for addon",
						"subscription_id", subscriptionID,
						"addon_id", addonID,
						"line_item_id", lineItem.ID,
						"error", err)
					return err
				}
				lineItemsEnded++
			}
		}

		s.Logger.Infow("ended line items for addon removal",
			"subscription_id", subscriptionID,
			"addon_id", addonID,
			"line_items_ended", lineItemsEnded,
			"removal_reason", reason)

		return nil
	})

	if err != nil {
		return err
	}

	s.Logger.Infow("removed addon from subscription",
		"subscription_id", subscriptionID,
		"addon_id", addonID,
	)

	return nil
}

// createLineItemFromPrice creates a subscription line item from a price for addon additions
func (s *subscriptionService) createLineItemFromPrice(ctx context.Context, priceResponse *dto.PriceResponse, sub *subscription.Subscription, addonID, addonName string) *subscription.SubscriptionLineItem {
	price := priceResponse.Price

	lineItem := &subscription.SubscriptionLineItem{
		ID:             types.GenerateUUIDWithPrefix(types.UUID_PREFIX_SUBSCRIPTION_LINE_ITEM),
		SubscriptionID: sub.ID,
		CustomerID:     sub.CustomerID,
		EntityID:       addonID,
		EntityType:     types.SubscriptionLineItemEntitiyTypeAddon,
		PriceID:        price.ID,
		PriceType:      price.Type,
		Currency:       sub.Currency,
		BillingPeriod:  price.BillingPeriod,
		InvoiceCadence: price.InvoiceCadence,
		TrialPeriod:    0,
		StartDate:      time.Now(),
		EndDate:        time.Time{},
		Metadata: map[string]string{
			"addon_id":        addonID,
			"subscription_id": sub.ID,
			"addon_quantity":  "1",
			"addon_status":    string(types.AddonStatusActive),
		},
		EnvironmentID: sub.EnvironmentID,
		BaseModel:     types.GetDefaultBaseModel(ctx),
	}

	// Set price-related fields
	if price.Type == types.PRICE_TYPE_USAGE && price.MeterID != "" && priceResponse.Meter != nil {
		lineItem.MeterID = price.MeterID
		lineItem.MeterDisplayName = priceResponse.Meter.Name
		lineItem.DisplayName = priceResponse.Meter.Name
		lineItem.Quantity = decimal.Zero
	} else {
		lineItem.DisplayName = addonName
		lineItem.Quantity = decimal.NewFromInt(1)
	}

	return lineItem
>>>>>>> b2d7ffb3
}<|MERGE_RESOLUTION|>--- conflicted
+++ resolved
@@ -43,19 +43,13 @@
 	AddSubscriptionPhase(ctx context.Context, subscriptionID string, req *dto.AddSchedulePhaseRequest) (*dto.SubscriptionScheduleResponse, error)
 
 	// Coupon-related methods
-<<<<<<< HEAD
 	ApplyCouponsToSubscriptionWithLineItems(ctx context.Context, subscriptionID string, subscriptionCoupons []string, lineItemCoupons map[string][]string, lineItems []*subscription.SubscriptionLineItem) error
-=======
-	ApplyCouponsToSubscription(ctx context.Context, subscriptionID string, couponIDs []string) error
-	GetSubscriptionCouponAssociations(ctx context.Context, subscriptionID string) ([]*dto.CouponAssociationResponse, error)
-	RemoveCouponFromSubscription(ctx context.Context, subscriptionID string, couponID string) error
 
 	ValidateAndFilterPricesForSubscription(ctx context.Context, entityID string, entityType types.PriceEntityType, subscription *subscription.Subscription) ([]*dto.PriceResponse, error)
 
 	// Addon management for subscriptions
 	AddAddonToSubscription(ctx context.Context, subscriptionID string, req *dto.AddAddonToSubscriptionRequest) (*addonassociation.AddonAssociation, error)
 	RemoveAddonFromSubscription(ctx context.Context, subscriptionID string, addonID string, reason string) error
->>>>>>> b2d7ffb3
 }
 
 type subscriptionService struct {
@@ -236,7 +230,7 @@
 
 	// Process price overrides if provided
 	if len(req.OverrideLineItems) > 0 {
-		err = s.handleSubscriptionPriceOverrides(ctx, sub, req.OverrideLineItems, lineItems, priceMap)
+		err = s.ProcessSubscriptionPriceOverrides(ctx, sub, req.OverrideLineItems, lineItems, priceMap)
 		if err != nil {
 			return nil, err
 		}
@@ -356,7 +350,6 @@
 	return response, nil
 }
 
-<<<<<<< HEAD
 func (s *subscriptionService) handleTaxRateLinking(ctx context.Context, sub *subscription.Subscription, req dto.CreateSubscriptionRequest) error {
 	taxService := NewTaxService(s.ServiceParams)
 
@@ -395,13 +388,8 @@
 	return nil
 }
 
-// handleCreditGrants processes credit grants for a subscription and creates wallet top-ups
 // processSubscriptionPriceOverrides handles creating subscription-scoped prices for overrides
-func (s *subscriptionService) processSubscriptionPriceOverrides(
-=======
-// handleSubscriptionPriceOverrides handles creating subscription-scoped prices for overrides
-func (s *subscriptionService) handleSubscriptionPriceOverrides(
->>>>>>> b2d7ffb3
+func (s *subscriptionService) ProcessSubscriptionPriceOverrides(
 	ctx context.Context,
 	sub *subscription.Subscription,
 	overrideRequests []dto.OverrideLineItemRequest,
@@ -2839,21 +2827,12 @@
 			"line_item_count", len(lineItemCoupons))
 	}
 
-<<<<<<< HEAD
 	s.Logger.Infow("successfully applied all coupons to subscription",
 		"subscription_id", subscriptionID,
 		"subscription_coupon_count", len(subscriptionCoupons),
 		"line_item_coupon_count", len(lineItemCoupons))
 
 	return nil
-=======
-	return ierr.NewError("coupon not found in subscription").
-		WithHint("The specified coupon is not associated with this subscription").
-		WithReportableDetails(map[string]interface{}{
-			"subscription_id": subscriptionID,
-			"coupon_id":       couponID,
-		}).
-		Mark(ierr.ErrNotFound)
 }
 
 // handleSubscriptionAddons processes addons for a subscription
@@ -3255,5 +3234,4 @@
 	}
 
 	return lineItem
->>>>>>> b2d7ffb3
 }